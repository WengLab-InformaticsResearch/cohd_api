--- conflicted
+++ resolved
@@ -37,13 +37,8 @@
     edge_types_negative = ['biolink:negatively_correlated_with']
     default_negative_predicate = edge_types_negative[0]
 
-<<<<<<< HEAD
-    tool_version = f'{CohdTrapi._SERVICE_NAME} 6.3.0'
-    schema_version = '1.4.0'
-=======
-    tool_version = f'{CohdTrapi._SERVICE_NAME} 6.3.6'
+    tool_version = f'{CohdTrapi._SERVICE_NAME} 6.3.1'
     schema_version = '1.4.2'
->>>>>>> ab8f17c1
     biolink_version = bm_version
 
     def __init__(self, request):
