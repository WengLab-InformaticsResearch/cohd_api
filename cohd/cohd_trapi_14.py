from datetime import datetime
from numbers import Number
import logging
from typing import Union, List, Iterable

from flask import jsonify
import werkzeug
from jsonschema import ValidationError

from . import query_cohd_mysql
from .cohd_utilities import omop_concept_curie
from .cohd_trapi import *
from .biolink_mapper import *
from .trapi.reasoner_validator_ext import validate_trapi_14x as validate_trapi
from .translator import bm_toolkit, bm_version
from .translator.ontology_kp import OntologyKP


class CohdTrapi140(CohdTrapi):
    """
    Pseudo-reasoner conforming to NCATS Biomedical Data Translator Reasoner API Spec 1.0
    """

    # Biolink categories that COHD TRAPI supports (only the lowest level listed, not including ancestors)
    supported_categories = ['biolink:Disease', 'biolink:Drug', 'biolink:PhenotypicFeature', 'biolink:Procedure',
                            'biolink:SmallMolecule']

    # Biolink predicates that COHD TRAPI supports (only the lowest level listed, not including ancestors)
    supported_edge_types = ['biolink:positively_correlated_with', 'biolink:negatively_correlated_with',
                            'biolink:has_real_world_evidence_of_association_with']

    # Biolink predicates that request positive associations only
    edge_types_positive = ['biolink:positively_correlated_with']
    default_positive_predicate = edge_types_positive[0]

    # Biolink predicates that request positive associations only
    edge_types_negative = ['biolink:negatively_correlated_with']
    default_negative_predicate = edge_types_negative[0]

<<<<<<< HEAD
    tool_version = f'{CohdTrapi._SERVICE_NAME} 6.3.0'
=======
    tool_version = f'{CohdTrapi._SERVICE_NAME} 6.3.6'
>>>>>>> b7e4e720
    schema_version = '1.4.0'
    biolink_version = bm_version

    def __init__(self, request):
        super().__init__(request)

        self._start_time = datetime.now()
        self._time_limit = CohdTrapi.default_time_limit

        self._valid_query = False
        self._invalid_query_response = None
        self._json_data = None
        self._response = None
        self._query_graph = None
        self._concept_1_qnode_key = None
        self._concept_2_qnode_key = None
        self._concept_1_ancestor_dict = None
        self._concept_2_ancestor_dict = None
        # Boolean indicating if concept_1 (from API context) is the subject node (True) or object node (False)
        self._concept_1_is_subject_qnode = True
        self._query_options = None
        self._method = None
        self._concept_1_omop_ids = None
        self._concept_2_omop_ids = None
        self._dataset_id = None
        self._domain_class_pairs = None
        self._threshold = None
        self._criteria = []
        self._min_cooccurrence = None
        self._confidence_interval = None
        self._request = request
        self._max_results_per_input = CohdTrapi.default_max_results_per_input
        self._max_results = CohdTrapi.default_max_results
        self._local_oxo = CohdTrapi.default_local_oxo
        self._kg_nodes = {}
        self._knowledge_graph = {
            'nodes': {},
            'edges': {}
        }
        # Track in the KG which CURIEs are being used by which OMOP IDs (may be more than 1 OMOP ID)
        self._kg_curie_omop_use = defaultdict(list)
        # Track mappings from OMOP to Biolink used for this KG
        self._kg_omop_curie_map = dict()
        self._cohd_results = []
        self._results = []
        self._logs = []
        self._log_level = CohdTrapi.default_log_level

        # Determine how the query should be performed
        self._interpret_query()

    def log(self, message: str, code: TrapiStatusCode = None, level=logging.DEBUG):
        # Add to TRAPI log if above desired log level
        if level >= self._log_level:
            self._logs.append({
                'timestamp': datetime.now().isoformat(),
                'level': logging.getLevelName(level),
                'code': None if code is None else code.value,
                'message': message
            })

        # Also pass the message to the root logger
        logging.log(level=level, msg=message)

    def _check_query_input(self):
        """ Check that the input JSON data has the expected fields

        Parameters
        ----------
        json_data - JSON data from request

        Returns
        -------
        If successful: (True, None)
        If failed: (False, Response)

        """
        # Check the body contains the proper json request object
        if self._json_data is None:
            self._valid_query = False
            self._invalid_query_response = ('Missing JSON request body', 400)
            return self._valid_query, self._invalid_query_response

        # Use TRAPI Reasoner Validator to validate the query
        try:
            validate_trapi(self._json_data, "Query")
            self.log('Query passed reasoner validator')
        except ValidationError as err:
            self._valid_query = False
            self._invalid_query_response = (str(err), 400)
            return self._valid_query, self._invalid_query_response

        # Check for the query_graph (nullable, but required for COHD)
        query_message = self._json_data.get('message')
        query_graph = query_message.get('query_graph')
        if query_graph is None or not query_graph:
            self._valid_query = False
            self._invalid_query_response = ('Unsupported query: query_graph missing from query_message or empty', 400)
            return self._valid_query, self._invalid_query_response

        # Check the structure of the query graph. Should have 2 nodes and 1 edge (one-hop query)
        nodes = query_graph.get('nodes')
        edges = query_graph.get('edges')
        if nodes is None or len(nodes) != 2 or edges is None or len(edges) != 1:
            self._valid_query = False
            self._invalid_query_response = ('Unsupported query. Only one-hop queries supported.', 400)
            return self._valid_query, self._invalid_query_response

        # Check the workflow. Should be at most a single lookup operation
        workflow = self._json_data.get('workflow')
        if workflow and type(workflow) is list:
            if len(workflow) > 1 or workflow[0]['id'] != 'lookup':
                self._valid_query = False
                self._invalid_query_response = ('Unsupported workflow. Only a single "lookup" operation is supported',
                                                400)
                return self._valid_query, self._invalid_query_response

        # Everything looks good so far
        self._valid_query = True
        self._invalid_query_response = None
        return True, None

    def _find_query_node(self, query_node_id):
        """ Finds the desired query node by node_id from the dict of query nodes in query_graph

        Parameters
        ----------
        query_nodes - List of nodes in query_graph
        query_node_id - node_id of desired node

        Returns
        -------
        query node object, or None if not found
        """
        assert self._query_graph is not None and query_node_id,\
            'cohd_translator.py::COHDTranslatorReasoner::_find_query_nodes() - empty query_graph or query_node_id'

        return self._query_graph['nodes'].get(query_node_id)

    @staticmethod
    def _process_qnode_category(categories: Union[str, Iterable]) -> List[str]:
        """ Process a qnode's categories in a query graph for COHD.
        1) converts a singular string to a list
        2) make sure format is correct (biolink prefix and snake case)
        3) suggest categories that COHD handles better

        Parameters
        ----------
        categories: str or list of str of categories

        Returns
        -------
        list of categories
        """
        # Fix any non-conforming category strings
        categories = [fix_blm_category(cat) for cat in categories]

        # Suggest changes to certain categories
        for i, category in enumerate(categories):
            preferred_category = suggest_blm_category(category)
            if preferred_category is not None and preferred_category not in categories:
                categories[i] = preferred_category

        return categories

    def _interpret_query(self):
        """ Interprets the JSON request data for how the query should be performed.

        Parameters
        ----------
        query_graph - The query graph (see Reasoner API Standard)

        Returns
        -------
        True if input is valid, otherwise (False, message)
        """
        # Log that TRAPI 1.3 was called because there's no clear indication otherwise
        logging.debug('Query issued against TRAPI 1.3')

        try:
            self._json_data = self._request.get_json()
            logging.info(f'Client: {self._request.remote_addr}\n{json.dumps(self._json_data)}')
        except werkzeug.exceptions.BadRequest:
            self._valid_query = False
            self._invalid_query_response = ('Request body is not valid JSON', 400)
            return self._valid_query, self._invalid_query_response

        if self._json_data is None:
            self._valid_query = False
            self._invalid_query_response = ('Missing JSON payload', 400)
            return self._valid_query, self._invalid_query_response

        # Get the log level
        log_level = self._json_data.get('log_level')
        if log_level is not None:
            log_level_enum = {
                'DEBUG': logging.DEBUG,
                'INFO': logging.INFO,
                'WARNING': logging.WARNING,
                'ERROR': logging.ERROR
            }
            self._log_level = log_level_enum.get(log_level, CohdTrapi.default_log_level)

        # Check that the query input has the correct structure
        input_check = self._check_query_input()
        if not input_check[0]:
            return input_check

        # Get options that don't fit into query_graph structure from query_options
        self._query_options = self._json_data.get('query_options')
        if self._query_options is None:
            # No query options provided. Get default options for all query options (below)
            self._query_options = dict()

        # Get the query method and check that it matches a supported type
        self._method = self._query_options.get('method')
        if self._method is None or not self._method or not isinstance(self._method, str):
            self._method = CohdTrapi.default_method
            self._query_options['method'] = CohdTrapi.default_method
        else:
            if self._method not in CohdTrapi.supported_query_methods:
                self._valid_query = False
                self._invalid_query_response = ('Query method "{method}" not supported. Options are: {methods}'.format(
                    method=self._method, methods=','.join(CohdTrapi.supported_query_methods)), 400)
                return self._valid_query, self._invalid_query_response

        # Get the query_option for dataset ID
        self._dataset_id = self._query_options.get('dataset_id')
        self._dataset_auto = False
        self._id_categories = set()
        self._qnode_categories = set()
        if self._dataset_id is None or not self._dataset_id or not isinstance(self._dataset_id, Number):
            self._dataset_id = CohdTrapi.default_dataset_id
            self._query_options['dataset_id'] = CohdTrapi.default_dataset_id
            self._dataset_auto = True

        # Get the query_option for minimum co-occurrence
        self._min_cooccurrence = self._query_options.get('min_cooccurrence')
        if self._min_cooccurrence is None or not isinstance(self._min_cooccurrence, Number):
            self._min_cooccurrence = CohdTrapi.default_min_cooccurrence
            self._query_options['min_cooccurrence'] = CohdTrapi.default_min_cooccurrence

        # Get the query_option for confidence_interval. Only used for obsExpRatio. If not specified, use default.
        self._confidence_interval = self._query_options.get('confidence_interval')
        if self._confidence_interval is None or not isinstance(self._confidence_interval, Number) or \
                self._confidence_interval < 0 or self._confidence_interval >= 1:
            self._confidence_interval = CohdTrapi.default_confidence_interval
            self._query_options['confidence_interval'] = CohdTrapi.default_confidence_interval

        # Get the query_option for local_oxo
        self._local_oxo = self._query_options.get('local_oxo')
        if self._local_oxo is None or not isinstance(self._local_oxo, bool):
            self._local_oxo = CohdTrapi.default_local_oxo

        # Get the query_option for maximum mapping distance
        self._mapping_distance = self._query_options.get('mapping_distance')
        if self._mapping_distance is None or not isinstance(self._mapping_distance, Number):
            self._mapping_distance = CohdTrapi.default_mapping_distance

        # Get query_option for including only Biolink nodes
        self._biolink_only = self._query_options.get('biolink_only')
        if self._biolink_only is None or not isinstance(self._biolink_only, bool):
            self._biolink_only = CohdTrapi.default_biolink_only

        # Get query_option for the desired maximum number of results
        max_results = self._query_options.get('max_results')
        if max_results:
            # Don't allow user to specify more than default
            self._max_results = min(max_results, CohdTrapi.limit_max_results)

        # Get query information from query_graph
        self._query_graph = self._json_data['message']['query_graph']

        # Check that the query_graph is supported by the COHD reasoner (1-hop query)
        edges = self._query_graph['edges']
        if len(edges) != 1:
            self._valid_query = False
            self._invalid_query_response = (f'{CohdTrapi._SERVICE_NAME} reasoner only supports 1-hop queries', 400)
            return self._valid_query, self._invalid_query_response

        # Check if the edge type is supported by COHD Reasoner and how it should be processed
        self._query_edge_key = list(edges.keys())[0]  # Get first and only edge
        self._query_edge = edges[self._query_edge_key]
        self._query_edge_predicates = self._query_edge.get('predicates')
        if self._query_edge_predicates is not None:
            edge_supported = False
            positive_edge = False
            negative_edge = False
            unrecognized_predicates = list()
            for edge_predicate in self._query_edge_predicates:
                # Check if this is a valid biolink predicate
                if not bm_toolkit.is_predicate(edge_predicate):
                    unrecognized_predicates.append(edge_predicate)
                    continue

                # Check if any of the predicates are an ancestor of the supported edge predicates
                predicate_descendants = bm_toolkit.get_descendants(edge_predicate, reflexive=True, formatted=True)
                for pd in predicate_descendants:
                    if pd in CohdTrapi140.supported_edge_types:
                        edge_supported = True
                        break

                # Check directionality of predicate
                if edge_predicate in CohdTrapi140.edge_types_positive:
                    positive_edge = True
                elif edge_predicate in CohdTrapi140.edge_types_negative:
                    negative_edge = True
                else:
                    positive_edge = True
                    negative_edge = True

            if edge_supported:
                # Determine which predicate to use - temporary legacy support of has RWE predicate
                if len(self._query_edge_predicates) == 1 and \
                        self._query_edge_predicates[0] == 'biolink:has_real_world_evidence_of_association_with':
                    self._kg_edge_predicate = 'biolink:has_real_world_evidence_of_association_with'
                    self._association_direction = 0  # query both positive and negative associations
                else:
                    # Will use pos/negatively correlated with predicates as determined by data
                    self._kg_edge_predicate = None

                    # Determine which association directions to query for
                    if positive_edge and not negative_edge:
                        self._association_direction = 1
                    elif negative_edge and not positive_edge:
                        self._association_direction = -1
                    else:
                        self._association_direction = 0
            else:
                self._valid_query = False
                self._invalid_query_response = (f'None of the predicates in {self._query_edge_predicates} '
                                                f'are supported by {CohdTrapi._SERVICE_NAME}.', 400)
                return self._valid_query, self._invalid_query_response

            if unrecognized_predicates:
                self.log(f'The following predicates were not recognized in Biolink {bm_version}: {unrecognized_predicates}',
                    level=logging.WARNING)
        else:
            # TRAPI does not require predicates. If no predicates specified, find all relations
            self._kg_edge_predicate = CohdTrapi.default_predicate
            self._association_direction = 0

        # Get the QNodes
        # Note: qnode_key refers to the key identifier for the qnode in the QueryGraph's nodes property, e.g., "n00"
        subject_qnode_key = self._query_edge['subject']
        subject_qnode = self._find_query_node(subject_qnode_key)
        if subject_qnode is None:
            self._valid_query = False
            self._invalid_query_response = (f'QNode id "{subject_qnode_key}" not found in query graph', 400)
            return self._valid_query, self._invalid_query_response
        object_qnode_key = self._query_edge['object']
        object_qnode = self._find_query_node(object_qnode_key)
        if object_qnode is None:
            self._valid_query = False
            self._invalid_query_response = (f'QNode id "{object_qnode_key}" not found in query graph', 400)
            return self._valid_query, self._invalid_query_response

        # In COHD queries, concept_id_1 must be specified by ID. Figure out which QNode to use for concept_1
        node_ids = set()
        concept_1_qnode = None
        concept_2_qnode = None
        if 'ids' in subject_qnode:
            self._concept_1_is_subject_qnode = True
            self._concept_1_qnode_key = subject_qnode_key
            concept_1_qnode = subject_qnode
            self._concept_2_qnode_key = object_qnode_key
            concept_2_qnode = object_qnode

            # Check the length of the IDs list is below the batch size limit
            ids = subject_qnode['ids']
            if len(ids) > CohdTrapi.batch_size_limit:
                # Warn the client and truncate the ids list
                description = f"More IDs ({len(ids)}) in QNode '{subject_qnode_key}' than batch_size_limit allows "\
                              f"({CohdTrapi.batch_size_limit}). IDs list will be truncated."
                self.log(description, code=None, level=logging.WARNING)
                ids = ids[:CohdTrapi.batch_size_limit]
                subject_qnode['ids'] = ids
            node_ids = node_ids.union(ids)
        if 'ids' in object_qnode:
            if 'ids' not in subject_qnode:
                # Swap the subj/obj mapping to concept1/2 if only the obj node has IDs
                self._concept_1_is_subject_qnode = False
                self._concept_1_qnode_key = object_qnode_key
                concept_1_qnode = object_qnode
                self._concept_2_qnode_key = subject_qnode_key
                concept_2_qnode = subject_qnode

            # Check the length of the IDs list is below the batch size limit
            ids = object_qnode['ids']
            if len(ids) > CohdTrapi.batch_size_limit:
                # Warn the client and truncate the ids list
                description = f"More IDs ({len(ids)}) in QNode '{object_qnode_key}' than batch_size_limit allows " \
                              f"({CohdTrapi.batch_size_limit}). IDs list will be truncated."
                self.log(description, code=None, level=logging.WARNING)
                ids = ids[:CohdTrapi.batch_size_limit]
                object_qnode['ids'] = ids
            node_ids = node_ids.union(ids)
        node_ids = list(node_ids)

        # COHD queries require at least 1 node with a specified ID
        if len(node_ids) == 0:
            self._valid_query = False
            self._invalid_query_response = (f'{CohdTrapi._SERVICE_NAME} TRAPI requires at least one node to have an ID',
                                            400)
            return self._valid_query, self._invalid_query_response

        # Get qnode categories and check the formatting
        self._concept_1_qnode_categories = concept_1_qnode.get('categories', None)
        if self._concept_1_qnode_categories is not None:
            self._concept_1_qnode_categories = CohdTrapi140._process_qnode_category(self._concept_1_qnode_categories)
            self._qnode_categories = self._qnode_categories.union(self._concept_1_qnode_categories)

            # Check if any of the categories supported by COHD are included in the categories list (or one of their
            # descendants)
            found_supported_cat = False
            unrecognized_cats = list()
            for supported_cat in CohdTrapi140.supported_categories:
                for queried_cat in self._concept_1_qnode_categories:
                    # Check if this is a valid biolink category
                    if not bm_toolkit.is_category(queried_cat):
                        unrecognized_cats.append(queried_cat)
                        continue

                    # Check if the COHD supported categories are descendants of the queried categories
                    if supported_cat in bm_toolkit.get_descendants(queried_cat, reflexive=True, formatted=True):
                        found_supported_cat = True
                        break

            if not found_supported_cat:
                # None of the categories for this QNode were mapped to OMOP
                self._valid_query = False
                description = f"None of QNode {self._concept_1_qnode_key}'s categories " \
                              f"({self._concept_1_qnode_categories}) are supported by {CohdTrapi._SERVICE_NAME}"
                response = self._trapi_mini_response(TrapiStatusCode.UNSUPPORTED_QNODE_CATEGORY, description)
                self._invalid_query_response = response, 200
                return self._valid_query, self._invalid_query_response

            if unrecognized_cats:
                self.log(f'The following categories were not recognized in Biolink {bm_version}: {unrecognized_cats}',
                         level=logging.WARNING)

        self._concept_2_qnode_categories = concept_2_qnode.get('categories', None)
        if self._concept_2_qnode_categories is not None:
            self._concept_2_qnode_categories = CohdTrapi140._process_qnode_category(self._concept_2_qnode_categories)
            self._qnode_categories = self._qnode_categories.union(self._concept_2_qnode_categories)
            concept_2_qnode['categories'] = self._concept_2_qnode_categories

            # Check if any of the categories supported by COHD are included in the categories list (or one of their
            # descendants)
            self._domain_class_pairs = set()
            unrecognized_cats = list()
            for supported_cat in CohdTrapi140.supported_categories:
                for queried_cat in self._concept_2_qnode_categories:
                    # Check if this is a valid biolink category
                    if not bm_toolkit.is_category(queried_cat):
                        unrecognized_cats.append(queried_cat)
                        continue

                    # Check if the COHD supported categories are descendants of the queried categories
                    if supported_cat in bm_toolkit.get_descendants(queried_cat, reflexive=True, formatted=True):
                        dc_pair = map_blm_class_to_omop_domain(supported_cat)
                        self._domain_class_pairs = self._domain_class_pairs.union(dc_pair)

            # Remove any domain-class pairs where the concept_class_id is specified if the broader domain is also there
            dcps_to_remove = set()
            for dcp in self._domain_class_pairs:
                if dcp.concept_class_id is not None and DomainClass(dcp.domain_id, None) in self._domain_class_pairs:
                    dcps_to_remove.add(dcp)
            self._domain_class_pairs -= dcps_to_remove

            if self._domain_class_pairs is None or len(self._domain_class_pairs) == 0:
                # None of the categories for this QNode were mapped to OMOP
                self._valid_query = False
                description = f"None of QNode {self._concept_2_qnode_key}'s categories " \
                              f"({self._concept_2_qnode_categories}) are supported by {CohdTrapi._SERVICE_NAME}"
                response = self._trapi_mini_response(TrapiStatusCode.UNSUPPORTED_QNODE_CATEGORY, description)
                self._invalid_query_response = response, 200
                return self._valid_query, self._invalid_query_response

            if unrecognized_cats:
                self.log(f'The following categories were not recognized in Biolink {bm_version}: {unrecognized_cats}',
                         level=logging.WARNING)

        # If client provided non-empty QNode constraints, respond with error code
        if concept_1_qnode.get('constraints') or concept_2_qnode.get('constraints'):
            self._valid_query = False
            description = f'{CohdTrapi._SERVICE_NAME} does not support QNode constraints'
            self.log(description, TrapiStatusCode.UNSUPPORTED_CONSTRAINT, logging.ERROR)
            response = self._trapi_mini_response(TrapiStatusCode.UNSUPPORTED_CONSTRAINT, description)
            self._invalid_query_response = response, 200
            return self._valid_query, self._invalid_query_response
        if self._query_edge.get("attribute_constraints"):
            self._valid_query = False
            description = f'{CohdTrapi._SERVICE_NAME} does not support QEdge attribute constraints'
            self.log(description, TrapiStatusCode.UNSUPPORTED_ATTR_CONSTRAINT, logging.ERROR)
            response = self._trapi_mini_response(TrapiStatusCode.UNSUPPORTED_ATTR_CONSTRAINT, description)
            self._invalid_query_response = response, 200
            return self._valid_query, self._invalid_query_response
        if self._query_edge.get("qualifier_constraints"):
            self._valid_query = False
            description = f'{CohdTrapi._SERVICE_NAME} does not support QEdge qualifier constraints'
            self.log(description, TrapiStatusCode.UNSUPPORTED_QUAL_CONSTRAINT, logging.ERROR)
            response = self._trapi_mini_response(TrapiStatusCode.UNSUPPORTED_QUAL_CONSTRAINT, description)
            self._invalid_query_response = response, 200
            return self._valid_query, self._invalid_query_response

        # Check to see if cohd doesn't recognize any properties
        qnode_properties = {'ids','categories', 'is_set', 'constraints'}
        qedge_properties = {'knowledge_type', 'predicates', 'subject', 'object', 'attribute_constraints',
                            'qualifier_constraints'}
        sep = ', '
        unrec_properties = set(concept_1_qnode.keys()) - qnode_properties
        if unrec_properties:
            description = f'{CohdTrapi._SERVICE_NAME} does not recognize the following properties: ' \
                          f'{sep.join(unrec_properties)}. {CohdTrapi._SERVICE_NAME} will ignore these properties.'
            self.log(description, level=logging.WARNING)

        unrec_properties = set(concept_2_qnode.keys()) - qnode_properties
        if unrec_properties:
            description = f'{CohdTrapi._SERVICE_NAME} does not recognize the following properties: ' \
                          f'{sep.join(unrec_properties)}. {CohdTrapi._SERVICE_NAME} will ignore these properties.'
            self.log(description, level=logging.WARNING)

        unrec_properties = set(self._query_edge.keys()) - qedge_properties
        if unrec_properties:
            description = f'{CohdTrapi._SERVICE_NAME} does not recognize the following properties: ' \
                          f'{sep.join(unrec_properties)}. {CohdTrapi._SERVICE_NAME} will ignore these properties.'
            self.log(description, level=logging.WARNING)

        # Get concept_id_1. QNode IDs is a list.
        self._concept_1_omop_ids = list()
        found = False
        ids = list(set(concept_1_qnode['ids']))  # remove duplicate CURIEs

        # Get subclasses for all CURIEs using ontology KP
        descendant_ids = list()
        ancestor_dict = dict()

        descendant_results = OntologyKP.get_descendants(ids, self._concept_1_qnode_categories)
        if descendant_results is not None:
            # Add new descendant CURIEs to the end of IDs list
            descendants, ancestor_dict = descendant_results
            descendant_ids = list(set(descendants.keys()) - set(ids))
            if len(descendant_ids) > 0:
                if (len(ids) + len(descendant_ids)) > CohdTrapi.batch_size_limit:
                    # Only add up to the batch_size_limit
                    n_to_add = CohdTrapi.batch_size_limit - len(ids)
                    descendant_ids_ignored = descendant_ids[n_to_add:]
                    descendant_ids = descendant_ids[:n_to_add]
                    description = f"More descendants from Ontology KP for QNode '{self._concept_1_qnode_key}'"\
                                  f"than batch_size_limit allows. Ignored: {descendant_ids_ignored}."
                    self.log(description, level=logging.WARNING)

                ids.extend(descendant_ids)
                ids_deduped = SriNodeNormalizer.remove_equivalents(ids)
                if ids_deduped is not None:
                    ids = ids_deduped
                else:
                    self.log(f'Issue encountered with SRI Node Norm when removing equivalents', level=logging.WARNING)
                self.log(f"Adding descendants from Ontology KP to QNode '{self._concept_1_qnode_key}': {descendant_ids}.",
                         level=logging.INFO)
            else:
                self.log(f"No descendants found from Ontology KP for QNode '{self._concept_1_qnode_key}'.",
                         level=logging.INFO)
        else:
            # Add a warning that we didn't get descendants from Ontology KP
            self.log(f"Issue with retrieving descendants from Ontology KP for QNode '{self._concept_1_qnode_key}'",
                     level=logging.WARNING)

        # Update the ancestor dictionary for concept 1
        self._concept_1_ancestor_dict = ancestor_dict

        # Find BLM - OMOP mappings for all identified query nodes
        node_mappings, normalized_nodes = BiolinkConceptMapper.map_to_omop(ids)
        if normalized_nodes is None:
            # Issue getting normalized nodes. Log a warning, but attempt to continue
            self.log('Encountered an issue when querying Node Norm', level=logging.WARNING)
        else:
            # Keep track of all categories
            for nn in normalized_nodes.values():
                if nn is not None:
                    self._id_categories = self._id_categories.union(nn.categories)

        # Map as many IDs to OMOP as possible
        unmapped_curies = list()
        # Fetch all OMOP concept definitions at once to save time
        concept_1_omop_ids = [int(mapping.omop_id.split(':')[1]) for curie, mapping in node_mappings.items() if mapping is not None]
        concept_1_omop_defs = query_cohd_mysql.omop_concept_definitions(concept_1_omop_ids)
        for curie in ids:
            if node_mappings[curie] is not None:
                # Found an OMOP mapping. Use this CURIE
                concept_1_mapping = node_mappings[curie]
                concept_1_omop_id = int(concept_1_mapping.omop_id.split(':')[1])
                self._concept_1_omop_ids.append(concept_1_omop_id)
                self._kg_omop_curie_map[concept_1_omop_id] = curie
                found = True

                # If category wasn't specified in QNode, try to get it from SRI Node Normalizer results
                qnode_categories = self._concept_1_qnode_categories
                if self._concept_1_qnode_categories is None and normalized_nodes is not None \
                        and normalized_nodes.get(curie) is not None:
                    qnode_categories = normalized_nodes[curie].categories

                # Create a KG node now with the curie and mapping specified
                concept_name = ''
                domain = ''
                concept_class = ''
                if concept_1_omop_defs and concept_1_omop_id in concept_1_omop_defs:
                    concept_def = concept_1_omop_defs[concept_1_omop_id]
                    concept_name = concept_def.get('concept_name', concept_name)
                    domain = concept_def.get('domain_id', domain)
                    concept_class = concept_def.get('concept_class_id', concept_class)
                inode = self._get_kg_node(concept_1_omop_id, concept_name=concept_name, domain=domain,
                                          concept_class=concept_class, query_node_curie=curie,
                                          query_node_categories=qnode_categories, mapping=concept_1_mapping)
                self._add_internal_node_to_kg(inode)

                # For descendant nodes, add subclass_of edge
                if curie in descendant_ids and curie in ancestor_dict:
                    self._add_kg_edge_subclass_of(curie, ancestor_dict[curie])

                # Debug logging
                message = f"Mapped node '{self._concept_1_qnode_key}' ID {curie} to OMOP:{concept_1_omop_id}"
                self.log(message, level=logging.DEBUG)
            else:
                # No OMOP mapping found. Just add the node to the KG.
                unmapped_curies.append(curie)

        # Log mapped and unmapped CURIEs
        reverse_map = {v:f'OMOP:{k}' for k,v in self._kg_omop_curie_map.items() if k in self._concept_1_omop_ids}
        message = f"Mapped node '{self._concept_1_qnode_key}' IDs to OMOP: {reverse_map}"
        self.log(message, level=logging.INFO)
        if found and len(unmapped_curies) > 0:
            # Couldn't map some CURIEs in qnode to OMOP
            message = f"Could not map node '{self._concept_1_qnode_key}' IDs {unmapped_curies} to OMOP concepts"
            self.log(message, TrapiStatusCode.COULD_NOT_MAP_CURIE_TO_LOCAL_KG, logging.WARNING)

        if not found:
            # Couldn't map any CURIEs in qnode to OMOP
            self._valid_query = False
            description = f"Could not map node '{self._concept_1_qnode_key}' to OMOP concept"
            self.log(description, code=TrapiStatusCode.COULD_NOT_MAP_CURIE_TO_LOCAL_KG, level=logging.WARNING)
            response = self._trapi_mini_response(TrapiStatusCode.COULD_NOT_MAP_CURIE_TO_LOCAL_KG, description)
            self._invalid_query_response = response, 200
            return self._valid_query, self._invalid_query_response

        # Get the desired association concept or category
        ids = concept_2_qnode.get('ids')
        if ids is not None and ids:
            ids = list(set(ids))  # remove duplicate CURIEs

            # If CURIE of the 2nd node is specified, then query the association between concept_1 and concept_2
            self._domain_class_pairs = None

            # Get subclasses for all CURIEs using ontology KP
            descendant_ids = list()
            ancestor_dict = dict()
            descendant_results = OntologyKP.get_descendants(ids, self._concept_2_qnode_categories)
            if descendant_results is not None:
                # Add new descendant CURIEs to the end of IDs list
                descendants, ancestor_dict = descendant_results
                descendant_ids = list(set(descendants.keys()) - set(ids))
                if len(descendant_ids) > 0:
                    if (len(ids) + len(descendant_ids)) > CohdTrapi.batch_size_limit:
                        # Only add up to the batch_size_limit
                        n_to_add = CohdTrapi.batch_size_limit - len(ids)
                        descendant_ids_ignored = descendant_ids[n_to_add:]
                        descendant_ids = descendant_ids[:n_to_add]
                        description = f"More descendants from Ontology KP for QNode '{self._concept_2_qnode_key}'" \
                                      f"than batch_size_limit allows. Ignored: {descendant_ids_ignored}."
                        self.log(description, level=logging.WARNING)

                    ids.extend(descendant_ids)
                    ids_deduped = SriNodeNormalizer.remove_equivalents(ids)
                    if ids_deduped is not None:
                        ids = ids_deduped
                    else:
                        self.log(f'Issue encountered with SRI Node Norm when removing equivalents',
                                 level=logging.WARNING)
                    self.log(f"Adding descendants from Ontology KP to QNode '{self._concept_2_qnode_key}': {descendant_ids}.",
                             level=logging.INFO)
                else:
                    self.log(f"No descendants found from Ontology KP for QNode '{self._concept_2_qnode_key}'.",
                             level=logging.INFO)
            else:
                # Add a warning that we didn't get descendants from Ontology KP
                self.log(f"Issue with retrieving descendants from Ontology KP for QNode '{self._concept_2_qnode_key}'",
                         level=logging.WARNING)

            # Update the ancestor dictionary for concept 2
            self._concept_2_ancestor_dict = ancestor_dict

            # Find BLM - OMOP mappings for all identified query nodes
            node_mappings, normalized_nodes = BiolinkConceptMapper.map_to_omop(ids)
            if normalized_nodes is None:
                # Issue getting normalized nodes. Log a warning, but attempt to continue
                self.log('Encountered an issue when querying Node Norm', level=logging.WARNING)
            else:
                # Keep track of all categories
                for nn in normalized_nodes.values():
                    if nn is not None:
                        self._id_categories = self._id_categories.union(nn.categories)

            # Map as many of the QNode IDs to OMOP as we can
            self._concept_2_omop_ids = list()
            found = False
            unmapped_curies = list()
            # Fetch all OMOP concept definitions at once to save time
            concept_2_omop_ids = [int(mapping.omop_id.split(':')[1]) for curie, mapping in node_mappings.items() if
                                  mapping is not None]
            concept_2_omop_defs = query_cohd_mysql.omop_concept_definitions(concept_2_omop_ids)
            for curie in ids:
                if node_mappings.get(curie) is not None:
                    # Found an OMOP mapping. Use this CURIE
                    concept_2_mapping = node_mappings[curie]
                    concept_2_omop_id = int(concept_2_mapping.omop_id.split(':')[1])
                    self._concept_2_omop_ids.append(concept_2_omop_id)
                    self._kg_omop_curie_map[concept_2_omop_id] = curie
                    found = True

                    # If category wasn't specified in QNode, try to get it from SRI Node Normalizer results
                    qnode_categories = self._concept_2_qnode_categories
                    if self._concept_2_qnode_categories is None and normalized_nodes is not None \
                            and normalized_nodes.get(curie) is not None:
                        qnode_categories = normalized_nodes[curie].categories

                    # Create a KG node now with the curie and mapping specified
                    concept_name = ''
                    domain = ''
                    concept_class = ''
                    if concept_2_omop_defs and concept_2_omop_id in concept_2_omop_defs:
                        concept_def = concept_2_omop_defs[concept_2_omop_id]
                        concept_name = concept_def.get('concept_name', concept_name)
                        domain = concept_def.get('domain_id', domain)
                        concept_class = concept_def.get('concept_class_id', concept_class)
                    inode = self._get_kg_node(concept_2_omop_id, concept_name=concept_name, domain=domain,
                                              concept_class=concept_class, query_node_curie=curie,
                                              query_node_categories=qnode_categories, mapping=concept_2_mapping)
                    self._add_internal_node_to_kg(inode)

                    # For descendant nodes, add subclass_of edge
                    if curie in descendant_ids and curie in ancestor_dict:
                        self._add_kg_edge_subclass_of(curie, ancestor_dict[curie])
                else:
                    # No OMOP mapping found. Just add the node to the KG.
                    unmapped_curies.append(curie)

            # Log mapped and unmapped CURIEs
            reverse_map = {v:f'OMOP:{k}' for k,v in self._kg_omop_curie_map.items() if k in self._concept_2_omop_ids}
            message = f"Mapped node '{self._concept_2_qnode_key}' IDs to OMOP: {reverse_map}"
            self.log(message, level=logging.INFO)
            if found and len(unmapped_curies) > 0:
                # Couldn't map some CURIEs in qnode to OMOP
                message = f"Could not map node '{self._concept_2_qnode_key}' IDs {unmapped_curies} to OMOP concepts"
                self.log(message, TrapiStatusCode.COULD_NOT_MAP_CURIE_TO_LOCAL_KG, logging.WARNING)

            if not found:
                # Couldn't map any CURIEs in qnode to OMOP
                self._valid_query = False
                description = f"Could not map node '{self._concept_2_qnode_key}' to OMOP concept"
                self.log(description, code=TrapiStatusCode.COULD_NOT_MAP_CURIE_TO_LOCAL_KG, level=logging.WARNING)
                response = self._trapi_mini_response(TrapiStatusCode.COULD_NOT_MAP_CURIE_TO_LOCAL_KG, description)
                self._invalid_query_response = response, 200
                return self._valid_query, self._invalid_query_response
        elif self._concept_2_qnode_categories is not None and self._concept_2_qnode_categories:
            # If CURIE is not specified and target node's category is specified, then query the association
            # between concept_1 and all concepts in the domain
            self._concept_2_omop_ids = None

            # If biolink:NamedThing is in the list of categories, query for associations against all concepts
            if 'biolink:NamedThing' in self._concept_2_qnode_categories:
                self._domain_class_pairs = None
                self.log(f'Querying associations to all OMOP domains', level=logging.INFO)
            else:
                for dc_pair in self._domain_class_pairs:
                    if dc_pair.concept_class_id is not None:
                        self.log(f'Querying associations to all OMOP domain {dc_pair.domain_id}:'
                                 f'{dc_pair.concept_class_id}', level=logging.INFO)
                    else:
                        self.log(f'Querying associations to all OMOP domain {dc_pair.domain_id}', level=logging.INFO)
        else:
            # No CURIE or type specified, query for associations against all concepts
            self._concept_2_omop_ids = None
            self._domain_class_pairs = None
            self.log(f'Querying associations to all OMOP domains', level=logging.INFO)

        # Criteria for returning results
        self._criteria = []

        # Add a criterion for minimum co-occurrence
        if self._min_cooccurrence > 0:
            self._criteria.append(ResultCriteria(function=criteria_min_cooccurrence,
                                                 kargs={'cooccurrence': self._min_cooccurrence}))

        # Get query_option for threshold. Don't use filter if not specified (i.e., no default option for threshold)
        self._threshold = self._query_options.get('threshold')
        if self._threshold is not None and isinstance(self._threshold, Number):
            self._criteria.append(ResultCriteria(function=criteria_threshold,
                                                 kargs={'threshold': self._threshold}))

        # If the method is obsExpRatio, add a criteria for confidence interval
        if self._method.lower() == 'obsexpratio' and self._confidence_interval > 0:
            self._criteria.append(ResultCriteria(function=criteria_confidence,
                                                 kargs={'confidence': self._confidence_interval}))

        if self._dataset_auto:
            # Automatically select the dataset based on which data types being queried
            # Use the non-hierarchical full COVID dataset when drugs are not involved
            self._dataset_id = 1

            # Check if any QNode IDs are chemicals
            chemical_descendants = bm_toolkit.get_descendants('biolink:ChemicalEntity', reflexive=True, formatted=True)
            for id_category in self._id_categories:
                if id_category in chemical_descendants:
                    # Use the hierarchical full COVID dataset when IDs that are chemicals are queried
                    self._dataset_id = 4
                    break

            # Check if any of the QNode categories include chemicals
            for qnode_category in self._qnode_categories:
                cat_descendants = set(bm_toolkit.get_descendants(qnode_category, reflexive=True, formatted=True))
                if len(cat_descendants.intersection(chemical_descendants)) > 0:
                    # Use the hierarchical full COVID dataset whenever categories may include chemicals
                    self._dataset_id = 4
                    break

        if self._valid_query:
            return True
        else:
            return self._valid_query, self._invalid_query_response

    def operate(self):
        """ Performs the COHD query and reasoning.

        Returns
        -------
        Response message with JSON data in Translator Reasoner API Standard
        """
        # Check if the query is valid
        if self._valid_query:
            self._cohd_results = []
            self._initialize_trapi_response()

            for i, concept_1_omop_id in enumerate(self._concept_1_omop_ids):
                # Limit the amount of time the TRAPI query runs for
                ellapsed_time = (datetime.now() - self._start_time).total_seconds()
                if ellapsed_time > self._time_limit:
                    skipped_curies = [self._kg_omop_curie_map[x] for x in self._concept_1_omop_ids[i:]]
                    description = f'Maximum time limit {self._time_limit} sec reached before all input IDs processed. '\
                                  f'Skipped IDs: {skipped_curies}'
                    self.log(description, level=logging.WARNING)
                    break

                new_cohd_results = list()
                if self._concept_2_omop_ids is None:
                    # Node 2's IDs were not specified
                    if self._domain_class_pairs:
                        # Node 2's category was specified. Query associations between Node 1 and the requested
                        # categories (domains)
                        for domain_id, concept_class_id in self._domain_class_pairs:
                            json_results = query_cohd_mysql.query_trapi(concept_id_1=concept_1_omop_id,
                                                                        concept_id_2=None,
                                                                        dataset_id=self._dataset_id,
                                                                        domain_id=domain_id,
                                                                        concept_class_id=concept_class_id,
                                                                        ln_ratio_sign=self._association_direction,
                                                                        confidence=self._confidence_interval)
                            if json_results:
                                new_cohd_results.extend(json_results['results'])
                    else:
                        # No category (domain) was specified for Node 2. Query the associations between Node 1 and all
                        # domains
                        json_results = query_cohd_mysql.query_trapi(concept_id_1=concept_1_omop_id, concept_id_2=None,
                                                                    dataset_id=self._dataset_id, domain_id=None,
                                                                    ln_ratio_sign=self._association_direction,
                                                                    confidence=self._confidence_interval)
                        if json_results:
                            new_cohd_results.extend(json_results['results'])

                else:
                    # Concept 2's IDs were specified. Query Concept 1 against all IDs for Concept 2
                    for concept_2_id in self._concept_2_omop_ids:
                        json_results = query_cohd_mysql.query_trapi(concept_id_1=concept_1_omop_id,
                                                                    concept_id_2=concept_2_id,
                                                                    dataset_id=self._dataset_id, domain_id=None,
                                                                    confidence=self._confidence_interval)
                        if json_results:
                            new_cohd_results.extend(json_results['results'])

                # Results within each query call should be sorted, but still need to be sorted across query calls
                new_cohd_results = sort_cohd_results(new_cohd_results)

                # Convert results from COHD format to Translator Reasoner standard
                results_limit_reached = self._add_results_to_trapi(new_cohd_results)

                # Log warnings and stop when results limits reached
                if results_limit_reached:
                    curie = self._kg_omop_curie_map[concept_1_omop_id]
                    self.log(f'Results limit ({self._max_results_per_input}) reached for {curie}. '
                             'There may be additional associations.', level=logging.WARNING)
                    if len(self._results) >= self._max_results:
                        if i < len(self._concept_1_omop_ids) - 1:
                            skipped_ids = [self._kg_omop_curie_map[x] for x in self._concept_1_omop_ids[i+1:]]
                            self.log(f'Total results limit ({self._max_results}) reached. Skipped {skipped_ids}',
                                    level=logging.WARNING)
                        break

            return self._finalize_trapi_response()
        else:
            # Invalid query. Return the invalid query response
            return self._invalid_query_response

    def _add_cohd_result(self, cohd_result, criteria):
        """ Adds a COHD result. The COHD result is always added to the knowledge graph. If the COHD result passes all
        criteria, it is also added to the results.

        Parameters
        ----------
        cohd_result
        criteria: List - [ResultCriteria]
        """
        assert cohd_result is not None and 'concept_id_1' in cohd_result and 'concept_id_2' in cohd_result, \
            'Translator::KnowledgeGraph::add_edge() - Bad cohd_result'

        # Check if result passes all filters before adding
        if criteria is not None:
            if not all([c.check(cohd_result) for c in criteria]):
                return

        # Get node for concept 1
        concept_1_id = cohd_result['concept_id_1']
        node_1 = self._get_kg_node(concept_1_id, query_node_categories=self._concept_1_qnode_categories)
        

        if not node_1.get('query_category_compliant', False) or \
                (self._biolink_only and not node_1.get('biolink_compliant', False)):
            # Only include results when node_1 maps to biolink and matches the queried category
            return

        # Get node for concept 2
        concept_2_id = cohd_result['concept_id_2']
        concept_2_name = cohd_result.get('concept_2_name')
        concept_2_domain = cohd_result.get('concept_2_domain')
        concept_2_class_id = cohd_result.get('concept_2_class_id')
        node_2 = self._get_kg_node(concept_2_id, concept_2_name, concept_2_domain, concept_2_class_id,
                                   query_node_categories=self._concept_2_qnode_categories)

        if not node_2.get('query_category_compliant', False) or \
                (self._biolink_only and not node_2.get('biolink_compliant', False)):
            # Only include results when node_2 maps to biolink and matches the queried category
            return

        # Only allow one OMOP ID to use a CURIE. Will allow the first result using a given CURIE to go through. Since
        # results are in descending order, will give priority to the OMOP ID with the strongest association
        concept_1_curie = node_1['primary_curie']
        concept_2_curie = node_2['primary_curie']
        if ((self._kg_curie_omop_use[concept_1_curie] and
            concept_1_id not in self._kg_curie_omop_use[concept_1_curie]) or
            (self._kg_curie_omop_use[concept_2_curie] and
            concept_2_id not in self._kg_curie_omop_use[concept_2_curie])):
            return

        # Add nodes and edge to knowledge graph
        if self._query_edge['subject'] == self._concept_1_qnode_key:
            subject_node = node_1
            object_node = node_2
        elif self._query_edge['subject'] == self._concept_2_qnode_key:
            subject_node = node_2
            object_node = node_1
        else:
            raise LookupError("Error mapping query nodes to edges")
        kg_node_1, kg_node_2, kg_edge, kg_edge_id = self._add_kg_edge(subject_node, object_node, cohd_result)

        # Add to results
        score = score_cohd_result(cohd_result)
        self._add_result(node_1['primary_curie'], node_2['primary_curie'], kg_edge_id, score)

    def _add_result(self, kg_node_1_id, kg_node_2_id, kg_edge_id, score):
        """ Adds a knowledge graph edge to the results list

        Parameters
        ----------
        kg_node_1_id: Subject node ID
        kg_node_2_id: Object node ID
        kg_edge_id: edge ID
        score: result score

        Returns
        -------
        result
        """
        result = {
            'node_bindings': {
                self._concept_1_qnode_key: [{
                    'id': kg_node_1_id
                }],
                self._concept_2_qnode_key: [{
                    'id': kg_node_2_id
                }]
            },
            'analyses': [
                {
                    'resource_id': CohdTrapi._INFORES_ID,
                    'edge_bindings': {
                        self._query_edge_key: [{
                            'id': kg_edge_id
                        }]
                    },
                    'score': score,
                    'scoring_method': 'Lower bound of biolink:ln_ratio_confidence_interval',
                }
            ]
        }

        # If QNodes have IDs and the bound KGNode ID is different (e.g., descendant CURIE), then specify the query_id
        qnode1 = self._find_query_node(self._concept_1_qnode_key)
        if qnode1.get('ids') is not None and kg_node_1_id not in qnode1['ids']:
            result['node_bindings'][self._concept_1_qnode_key][0]['query_id'] = self._concept_1_ancestor_dict.get(kg_node_1_id)

        qnode2 = self._find_query_node(self._concept_2_qnode_key)
        if qnode2.get('ids') is not None and kg_node_2_id not in qnode2['ids']:
            result['node_bindings'][self._concept_2_qnode_key][0]['query_id'] = self._concept_2_ancestor_dict.get(kg_node_2_id)

        self._results.append(result)
        return result

    def _sort_results(self):
        """ Sort the TRAPI results in descending order of score
        """
        if not self._results:
            return

        scores = [result['analyses'][0]['score'] for result in self._results]
        self._results = [self._results[i] for i in list(reversed(argsort(scores)))]

    def _get_kg_node(self, concept_id, concept_name=None, domain=None, concept_class=None, query_node_curie=None,
                     query_node_categories=None, mapping: OmopBiolinkMapping=None):
        """ Gets the node from internal "graph" representing the OMOP concept. Creates the node if not yet created.
        Node is not added to the knowledge graph or results.

        Parameters
        ----------
        concept_id: OMOP concept ID
        concept_name: OMOP concept name
        domain: OMOP concept domain
        concept_class: OMOP concept class ID
        query_node_curie: CURIE used in the QNode corresponding to this KG Node
        query_node_categories: list of categories for this QNode
        mapping: mapping between OMOP and Biolink

        Returns
        -------
        Node for internal use
        """
        node = self._kg_nodes.get(concept_id)

        if node is None:
            # Create the node
            if concept_name is None or domain is None or concept_class is None:
                # Concept information not specified, lookup concept definition
                concept_name = concept_name if concept_name is not None else ''
                domain = domain if domain is not None else ''
                concept_def = query_cohd_mysql.omop_concept_definition(concept_id)

                if concept_def is not None:
                    if not concept_name:
                        concept_name = concept_def['concept_name']
                    if not domain:
                        domain = concept_def['domain_id']
                    if not concept_class:
                        concept_class = concept_def['concept_class_id']

            # If we don't find better mappings (below) for this concept, default to OMOP CURIE and label
            omop_curie = omop_concept_curie(concept_id)
            primary_curie = omop_curie
            primary_label = concept_name
            # Whether or not this node has been mapped to biolink
            mapped_to_blm = False
            # Whether or not this node's category fits the queried category (queries for biolink:Disease use OMOP query
            # for Condition which may return diseases and phenotypic features)
            query_category_compliant = False

            if query_node_curie is not None and query_node_curie:
                # The CURIE was specified for this node in the query_graph, use that CURIE to identify this node
                mapped_to_blm = True
                query_category_compliant = True
                primary_curie = query_node_curie

                # Find the label from the mappings
                if mapping is not None:
                    primary_label = mapping.biolink_label

                if query_node_categories:
                    # The query specified both the ID and the category. Use the specified category
                    blm_categories = query_node_categories
                else:
                    blm_categories = [map_omop_domain_to_blm_class(domain, concept_class)]
            else:
                # Map to Biolink Model
                blm_category = map_omop_domain_to_blm_class(domain, concept_class)
                blm_categories = [blm_category]
                mapping, normalized_categories = BiolinkConceptMapper.map_from_omop(concept_id)
                if mapping is not None:
                    primary_curie = mapping.biolink_id
                    primary_label = mapping.biolink_label
                    mapped_to_blm = True

                if normalized_categories is not None:
                    blm_categories = normalized_categories

                # Check if at least 1 of the blm_categories is a descendant of the queried category
                if not query_node_categories:
                    # No categories specified, then all are allowed
                    query_category_compliant = True
                else:
                    for query_category in query_node_categories:
                        desc = bm_toolkit.get_descendants(query_category, reflexive=True, formatted=True)
                        for blm_category in blm_categories:
                            if blm_category in desc:
                                query_category_compliant = True
                                break

            # Create representations for the knowledge graph node and query node, but don't add them to the graphs yet
            internal_id = '{id:06d}'.format(id=len(self._kg_nodes))
            node = {
                'omop_id': concept_id,
                'name': concept_name,
                'domain': domain,
                'internal_id': internal_id,
                'primary_curie': primary_curie,
                'in_kgraph': False,
                'biolink_compliant': mapped_to_blm,
                'query_category_compliant': query_category_compliant,
                'kg_node': {
                    'name': primary_label,
                    'categories': blm_categories
                }
            }

            # Add the OMOP-Biolink mapping
            if mapping is not None:
                node['kg_node']['attributes'] = [{
                    'attribute_type_id': 'EDAM:data_0954',  # Database cross-mapping
                    'original_attribute_name': 'Database cross-mapping',
                    'value': mapping.provenance,
                    'value_type_id': 'EDAM:data_0954',  # Database cross-mapping
                    'attribute_source': CohdTrapi._INFORES_ID,
                    'attributes': [
                        {
                            'attribute_type_id': 'EDAM:data_1087',  # Ontology concept ID
                            'original_attribute_name': 'concept_id',
                            'value': omop_curie,
                            'value_type_id': 'EDAM:data_1087',  # Ontology concept ID
                            'attribute_source': 'infores:omop-ohdsi',
                            'value_url': f'https://athena.ohdsi.org/search-terms/terms/{concept_id}'
                        },
                        {
                            'attribute_type_id': 'EDAM:data_2339',  # Ontology concept name
                            'original_attribute_name': 'concept_name',
                            'value': concept_name,
                            'value_type_id': 'EDAM:data_2339',  # Ontology concept name
                            'attribute_source': 'infores:omop-ohdsi',
                        },
                        {
                            'attribute_type_id': 'EDAM:data_0967',  # Ontology concept data
                            'original_attribute_name': 'domain',
                            'value': domain,
                            'value_type_id': 'EDAM:data_0967',  # Ontology concept data
                            'attribute_source': 'infores:omop-ohdsi',
                        }
                    ]
                }]

            self._kg_nodes[concept_id] = node

        return node

    @staticmethod
    def _make_kg_node(name: Optional[str] = None, categories: Optional[List[str]] = None, attributes: Optional[List[Any]] = None):
        """ Makes the KG node

        Parameters
        ----------
        name: node name
        categories: node categories
        attributes: node attributes """
        if categories is None:
            categories = list()

        return {
            'name': name,
            'categories': categories,
            'attributes': attributes
        }

    def _add_kg_node(self, id, node):
        """ Adds the node to the knowledge graph

        Parameters
        ----------
        node: Node
        """
        self._knowledge_graph['nodes'][id] = node

    def _add_internal_node_to_kg(self, node):
        """ Adds the internal node to the knowledge graph

        Parameters
        ----------
        node: Node

        Returns
        -------
        node
        """
        kg_node = node['kg_node']
        if not node['in_kgraph']:
            curie = node['primary_curie']
            self._knowledge_graph['nodes'][curie] = kg_node
            node['in_kgraph'] = True
            self._kg_curie_omop_use[curie].append(node['omop_id'])

        return kg_node

    def _get_new_kg_edge_id(self) -> str:
        """ Mint a new KG edge identifier
        """
        return 'ke{id:06d}'.format(id=len(self._knowledge_graph['edges']))

    def _add_kg_edge(self, node_1, node_2, cohd_result):
        """ Adds the edge to the knowledge graph

        Parameters
        ----------
        node_1: Subject node
        node_2: Object node
        cohd_result: COHD result - data gets added to edge

        Returns
        -------
        kg_node_1, kg_node_2, kg_edge
        """
        # Add nodes to knowledge graph
        kg_node_1 = self._add_internal_node_to_kg(node_1)
        kg_node_2 = self._add_internal_node_to_kg(node_2)

        # Mint a new identifier
        ke_id = self._get_new_kg_edge_id()

        # Add source retrieval
        sources = [
            {
                'resource_id': CohdTrapi._INFORES_ID,
                'resource_role': 'primary_knowledge_source',
            },
            {
                'resource_id': 'infores:columbia-cdw-ehr-data',
                'resource_role': 'supporting_data_source',
            },
        ]

        # Add properties from COHD results to the edge attributes
        curie_subj = node_1['primary_curie']
        curie_obj = node_2['primary_curie']
        count_subj_value = cohd_result['concept_1_count' if self._concept_1_is_subject_qnode else 'concept_2_count']
        count_obj_value = cohd_result['concept_2_count' if self._concept_1_is_subject_qnode else 'concept_1_count']
        count_study_value = f"{curie_subj}: {count_subj_value}; {curie_obj}: {count_obj_value}; pair: {cohd_result['concept_pair_count']}"
        chi_study_value = f"p-value: {cohd_result['chi_square_p-value']:.2e}; Bonferonni p-value: {cohd_result['chi_square_p-value_adjusted']:.2e}"
        oefr_study_value = f"{cohd_result['ln_ratio']:.3f} [{cohd_result['ln_ratio_ci'][0]:.3f}, {cohd_result['ln_ratio_ci'][1]:.3f}]"
        rel_freq_subj_value = cohd_result['relative_frequency_1' if self._concept_1_is_subject_qnode else 'relative_frequency_2']
        rel_freq_subj_ci_value = cohd_result['relative_frequency_1_ci' if self._concept_1_is_subject_qnode else 'relative_frequency_2_ci']
        rel_freq_obj_value = cohd_result['relative_frequency_2' if self._concept_1_is_subject_qnode else 'relative_frequency_1']
        rel_freq_obj_ci_value = cohd_result['relative_frequency_2_ci' if self._concept_1_is_subject_qnode else 'relative_frequency_1_ci']
        rel_freq_study_value = f"Relative to {curie_subj}: {rel_freq_subj_value:.3f} [{rel_freq_subj_ci_value[0]:.3f}, {rel_freq_subj_ci_value[1]:.3f}]; " \
                               f"Relative to {curie_obj}: {rel_freq_obj_value:.3f} [{rel_freq_obj_ci_value[0]:.3f}, {rel_freq_obj_ci_value[1]:.3f}]"
        log_odds_study_value = f"{cohd_result['log_odds']:.3f} [{cohd_result['log_odds_ci'][0]:.3f}, {cohd_result['log_odds_ci'][1]:.3f}]"
        attributes = [
            # Information Resource - Source Retrieval Provenance
            # Guidance: https://docs.google.com/document/d/177sOmjTueIK4XKJ0GjxsARg909CaU71tReIehAp5DDo/edit#
            # Basic counts
            {
                "attribute_source": CohdTrapi._INFORES_ID,
                "attribute_type_id": "biolink:has_supporting_study_result",
                "description": "A study result describing the initial count of concepts",
                "value": count_study_value,
                "value_type_id": "biolink:ConceptCountAnalysisResult",
                'value_url': 'https://github.com/NCATSTranslator/Translator-All/wiki/COHD-KP',
                "attributes": [
                    {
                        'attribute_type_id': 'biolink:concept_pair_count',
                        'original_attribute_name': 'concept_pair_count',
                        'value': cohd_result['concept_pair_count'],
                        'value_type_id': 'EDAM:data_0006',  # Data
                        'attribute_source': CohdTrapi._INFORES_ID,
                        'description': 'Observed concept count between the pair of subject and object nodes'
                    },
                    {
                        'attribute_type_id': 'biolink:concept_count_subject',
                        'original_attribute_name': 'concept_count_subject',
                        'value': count_subj_value,
                        'value_type_id': 'EDAM:data_0006',  # Data
                        'attribute_source': CohdTrapi._INFORES_ID,
                        'description': 'Observed concept count of the subject node'
                    },
                    {
                        'attribute_type_id': 'biolink:concept_count_object',
                        'original_attribute_name': 'concept_count_object',
                        'value': count_obj_value,
                        'value_type_id': 'EDAM:data_0006',  # Data
                        'attribute_source': CohdTrapi._INFORES_ID,
                        'description': 'Observed concept count of the object node'
                    },
                    {
                        'attribute_type_id': 'biolink:dataset_count',
                        'original_attribute_name': 'patient_count',
                        'value': cohd_result['patient_count'],
                        'value_type_id': 'EDAM:data_0006',  # Data
                        'attribute_source': CohdTrapi._INFORES_ID,
                        'description': 'Number of patients in the COHD dataset'
                    },
                    {
                        'attribute_type_id': 'biolink:supporting_data_set',  # Database ID
                        'original_attribute_name': 'dataset_id',
                        'value': f"COHD:dataset_{cohd_result['dataset_id']}",
                        'value_type_id': 'EDAM:data_1048',  # Database ID
                        'attribute_source': CohdTrapi._INFORES_ID,
                        'description': f'Dataset ID within {CohdTrapi._SERVICE_NAME}'
                    }
                ]
            },
            # Chi-square analysis
            {
                "attribute_source": CohdTrapi._INFORES_ID,
                "attribute_type_id": "biolink:has_supporting_study_result",
                "description": "A study result describing a chi-squared analysis on a single pair of concepts",
                "value": chi_study_value,
                "value_type_id": "biolink:ChiSquaredAnalysisResult",
                'value_url': 'https://github.com/NCATSTranslator/Translator-All/wiki/COHD-KP',
                "attributes": [
                    {
                        'attribute_type_id': 'biolink:unadjusted_p_value',
                        'original_attribute_name': 'p-value',
                        'value': cohd_result['chi_square_p-value'],
                        'value_type_id': 'EDAM:data_1669',  # P-value
                        'attribute_source': CohdTrapi._INFORES_ID,
                        'value_url': 'http://edamontology.org/data_1669',
                        'description': 'Chi-square p-value, unadjusted.'
                    },
                    {
                        'attribute_type_id': 'biolink:bonferonni_adjusted_p_value',
                        'original_attribute_name': 'p-value adjusted',
                        'value': cohd_result['chi_square_p-value_adjusted'],
                        'value_type_id': 'EDAM:data_1669',  # P-value
                        'attribute_source': CohdTrapi._INFORES_ID,
                        'value_url': 'http://edamontology.org/data_1669',
                        'description': 'Chi-square p-value, Bonferonni adjusted by number of pairs of concepts.'
                    },
                    {
                        'attribute_type_id': 'biolink:supporting_data_set',  # Database ID
                        'original_attribute_name': 'dataset_id',
                        'value': f"COHD:dataset_{cohd_result['dataset_id']}",
                        'value_type_id': 'EDAM:data_1048',  # Database ID
                        'attribute_source': CohdTrapi._INFORES_ID,
                        'description': f'Dataset ID within {CohdTrapi._SERVICE_NAME}'
                    }
                ]
            },
            # Observed-expected frequency ratio analysis
            {
                "attribute_source": CohdTrapi._INFORES_ID,
                "attribute_type_id": "biolink:has_supporting_study_result",
                "description": "A study result describing an observed-expected frequency anaylsis on a single pair of concepts",
                "value": oefr_study_value,
                "value_type_id": "biolink:ObservedExpectedFrequencyAnalysisResult",
                'value_url': 'https://github.com/NCATSTranslator/Translator-All/wiki/COHD-KP',
                "attributes": [
                    {
                        'attribute_type_id': 'biolink:expected_count',
                        'original_attribute_name': 'expected_count',
                        'value': cohd_result['expected_count'],
                        'value_type_id': 'EDAM:operation_3438',
                        # Calculation (not sure if it's correct to use an operation)
                        'attribute_source': CohdTrapi._INFORES_ID,
                        'description': 'Calculated expected count of concept pair.'
                    },
                    {
                        'attribute_type_id': 'biolink:ln_ratio',
                        'original_attribute_name': 'ln_ratio',
                        'value': cohd_result['ln_ratio'],
                        'value_type_id': 'EDAM:data_1772',  # Score
                        'attribute_source': CohdTrapi._INFORES_ID,
                        'description': 'Observed-expected frequency ratio.'
                    },
                    {
                        'attribute_type_id': 'biolink:ln_ratio_confidence_interval',
                        'original_attribute_name': 'ln_ratio_confidence_interval',
                        'value': cohd_result['ln_ratio_ci'],
                        'value_type_id': 'EDAM:data_0951',  # Statistical estimate score
                        'attribute_source': CohdTrapi._INFORES_ID,
                        'description': f'Observed-expected frequency ratio {self._confidence_interval}% confidence interval'
                    },
                    {
                        'attribute_type_id': 'biolink:supporting_data_set',  # Database ID
                        'original_attribute_name': 'dataset_id',
                        'value': f"COHD:dataset_{cohd_result['dataset_id']}",
                        'value_type_id': 'EDAM:data_1048',  # Database ID
                        'attribute_source': CohdTrapi._INFORES_ID,
                        'description': f'Dataset ID within {CohdTrapi._SERVICE_NAME}'
                    }
                ]
            },
            # Relative frequency analysis
            {
                "attribute_source": CohdTrapi._INFORES_ID,
                "attribute_type_id": "biolink:has_supporting_study_result",
                "description": "A study result describing a relative frequency anaylsis on a single pair of concepts",
                "value": rel_freq_study_value,
                "value_type_id": "biolink:RelativeFrequencyAnalysisResult",
                'value_url': 'https://github.com/NCATSTranslator/Translator-All/wiki/COHD-KP',
                "attributes": [
                    {
                        'attribute_type_id': 'biolink:relative_frequency_subject',
                        'original_attribute_name': 'relative_frequency_subject',
                        'value': rel_freq_subj_value,
                        'value_type_id': 'EDAM:data_1772',  # Score
                        'attribute_source': CohdTrapi._INFORES_ID,
                        'description': 'Relative frequency, relative to the subject node.'
                    },
                    {
                        'attribute_type_id': 'biolink:relative_frequency_subject_confidence_interval',
                        'original_attribute_name': 'relative_freq_subject_confidence_interval',
                        'value': rel_freq_subj_ci_value,
                        'value_type_id': 'EDAM:data_0951',  # Statistical estimate score
                        'attribute_source': CohdTrapi._INFORES_ID,
                        'description': f'Relative frequency (subject) {self._confidence_interval}% confidence interval'
                    },
                    {
                        'attribute_type_id': 'biolink:relative_frequency_object',
                        'original_attribute_name': 'relative_frequency_object',
                        'value': rel_freq_obj_value,
                        'value_type_id': 'EDAM:data_1772',  # Score
                        'attribute_source': CohdTrapi._INFORES_ID,
                        'description': 'Relative frequency, relative to the object node.'
                    },
                    {
                        'attribute_type_id': 'biolink:relative_frequency_object_confidence_interval',
                        'original_attribute_name': 'relative_freq_object_confidence_interval',
                        'value': rel_freq_obj_ci_value,
                        'value_type_id': 'EDAM:data_0951',  # Statistical estimate score
                        'attribute_source': CohdTrapi._INFORES_ID,
                        'description': f'Relative frequency (object) {self._confidence_interval}% confidence interval'
                    },
                    {
                        'attribute_type_id': 'biolink:supporting_data_set',  # Database ID
                        'original_attribute_name': 'dataset_id',
                        'value': f"COHD:dataset_{cohd_result['dataset_id']}",
                        'value_type_id': 'EDAM:data_1048',  # Database ID
                        'attribute_source': CohdTrapi._INFORES_ID,
                        'description': f'Dataset ID within {CohdTrapi._SERVICE_NAME}'
                    }
                ]
            },
            # Log-odds analysis
            {
                "attribute_source": CohdTrapi._INFORES_ID,
                "attribute_type_id": "biolink:has_supporting_study_result",
                "description": "A study result describing a log-odds anaylsis on a single pair of concepts",
                "value": log_odds_study_value,
                "value_type_id": "biolink:LogOddsAnalysisResult",
                'value_url': 'https://github.com/NCATSTranslator/Translator-All/wiki/COHD-KP',
                "attributes": [
                    {
                        'attribute_type_id': 'biolink:log_odds_ratio',
                        'original_attribute_name': 'log_odds',
                        'value': cohd_result['log_odds'],
                        'value_type_id': 'EDAM:data_1772',  # Score
                        'attribute_source': CohdTrapi._INFORES_ID,
                        'description': 'Natural logarithm of the odds-ratio'
                    },
                    {
                        'attribute_type_id': 'biolink:log_odds_ratio_95_ci',
                        'original_attribute_name': 'log_odds_ci',
                        'value': cohd_result['log_odds_ci'],
                        'value_type_id': 'EDAM:data_0951',  # Statistical estimate score
                        'attribute_source': CohdTrapi._INFORES_ID,
                        'description': f'Log-odds 95% confidence interval'
                    },
                    {
                        'attribute_type_id': 'biolink:total_sample_size',
                        'original_attribute_name': 'concept_pair_count',
                        'value': cohd_result['concept_pair_count'],
                        'value_type_id': 'EDAM:data_0006',  # Data
                        'attribute_source': CohdTrapi._INFORES_ID,
                        'description': 'Observed concept count between the pair of subject and object nodes'
                    },
                    {
                        'attribute_type_id': 'biolink:supporting_data_set',  # Database ID
                        'original_attribute_name': 'dataset_id',
                        'value': f"COHD:dataset_{cohd_result['dataset_id']}",
                        'value_type_id': 'EDAM:data_1048',  # Database ID
                        'attribute_source': CohdTrapi._INFORES_ID,
                        'description': f'Dataset ID within {CohdTrapi._SERVICE_NAME}'
                    }
                ]
            }
        ]
        # From calculation of chi_square
        chi_study_results_attributes = attributes[3]['attributes']
        for key in ['n', 'n_c1', 'n_c1_c2', 'n_c1_~c2', 'n_c2', 'n_~c1_c2', 'n_~c1_~c2']:
            if key in cohd_result:
                chi_study_results_attributes.append({
                    'attribute_type_id': f'biolink:has_count_{key}',
                    'original_attribute_name': key,
                    'value': cohd_result[key],
                    'value_type_id': 'EDAM:data_0006',  # Data
                    'attribute_source': CohdTrapi._INFORES_ID
                })

        # Determine which predicate to use
        predicate = CohdTrapi.default_predicate
        if self._kg_edge_predicate is not None:
            predicate = self._kg_edge_predicate
        else:
            ln_ratio = cohd_result['ln_ratio']
            if ln_ratio > 0:
                predicate = self.default_positive_predicate
            elif ln_ratio < 0:
                predicate = self.default_negative_predicate
            else:
                predicate = self.default_predicate

        # Set the knowledge graph edge properties
        kg_edge = {
            'predicate': predicate,
            'subject': curie_subj,
            'object': curie_obj,
            'attributes': attributes,
            'sources': sources
        }

        # Add the new edge
        self._knowledge_graph['edges'][ke_id] = kg_edge

        return kg_node_1, kg_node_2, kg_edge, ke_id

    def _add_kg_edge_subclass_of(self, descendant_node_id, ancestor_node_id):
        """ Adds the biolink:subclass_of edge to the knowledge graph

        Parameters
        ----------
        node_1: Subject node
        node_2: Object node
        cohd_result: COHD result - data gets added to edge

        Returns
        -------
        kg_node_1, kg_node_2, kg_edge
        """
        # Check that this pair is not already in the KG
        for edge in self._knowledge_graph['edges'].values():
            if edge['predicate'] == 'biolink:subclass_of' and \
                edge['subject'] == descendant_node_id and \
                edge['object'] == ancestor_node_id:
                return

        # Add a new subclass_of edge
        ke_id = self._get_new_kg_edge_id()
        self._knowledge_graph['edges'][ke_id] = {
            'predicate': 'biolink:subclass_of',
            'subject': descendant_node_id,
            'object': ancestor_node_id,
            'sources': [
                {
                    'resource_id': OntologyKP.INFORES_ID,
                    'resource_role': 'primary_knowledge_source',
                },
                {
                    'resource_id': CohdTrapi._INFORES_ID,
                    'resource_role': 'aggregator_knowledge_source',
                    'upstream_resource_ids': [OntologyKP.INFORES_ID]
                },
            ]
        }

    def _initialize_trapi_response(self):
        """ Starts the TRAPI response message
        """
        self._response = {
            # From TRAPI Extended
            'resource_id': CohdTrapi._INFORES_ID,
            'tool_version': CohdTrapi140.tool_version,
            'schema_version': CohdTrapi140.schema_version,
            'biolink_version': CohdTrapi140.biolink_version,
            'datetime': datetime.now().strftime('%Y-%m-%d %H:%M:%S'),
            'query_options': self._query_options,
        }

    def _add_results_to_trapi(self, new_cohd_results):
        """ Creates the response message with JSON data in Reasoner Std API format

        Returns
        -------
        boolean: True if results limit reached, otherwise False
        """
        if self._cohd_results is not None:
            self._cohd_results.extend(new_cohd_results)
            n_prior_results = len(self._results)
            for i, result in enumerate(new_cohd_results):
                # Don't add more than the maximum number of results per input ID
                if len(self._results) - n_prior_results >= self._max_results_per_input:
                    return True
                # Don't add more than the maximum total number of results
                if len(self._results) >= self._max_results:
                    return True

                self._add_cohd_result(result, self._criteria)
        return False

    def _finalize_trapi_response(self, status: TrapiStatusCode = TrapiStatusCode.SUCCESS):
        """ Finalizes the TRAPI response

        Returns
        -------
        JSON TRAPI response
        """
        if len(self._results) == 0:
            status = TrapiStatusCode.NO_RESULTS
        self._response['status'] = status.value

        self._response['description'] = f'{CohdTrapi._SERVICE_NAME} returned {len(self._results)} results.'

        self._sort_results()
        self._response['message'] = {
            'results': self._results,
            'query_graph': self._query_graph,
            'knowledge_graph': self._knowledge_graph
        }

        if self._logs is not None and self._logs:
            self._response['logs'] = self._logs

        return jsonify(self._response)

    def _trapi_mini_response(self,
                             status: TrapiStatusCode,
                             description: str):
        """ Creates a minimal TRAPI response without creating the knowledge graph or results.
        This is useful for situations where some issue occurred but the TRAPI convention expects an HTTP
        Status Code 200 and TRAPI Response object.

        Returns
        -------
        Response message with JSON data in Reasoner Std API format
        """
        self._initialize_trapi_response()
        self._response.update({
                'status': status.value,
                'description': description,
                'message': {
                    'results': None,
                    'query_graph': self._query_graph,
                    'knowledge_graph': None
                }
            })
        if self._logs is not None and self._logs:
            self._response['logs'] = self._logs
        return jsonify(self._response)<|MERGE_RESOLUTION|>--- conflicted
+++ resolved
@@ -37,11 +37,7 @@
     edge_types_negative = ['biolink:negatively_correlated_with']
     default_negative_predicate = edge_types_negative[0]
 
-<<<<<<< HEAD
     tool_version = f'{CohdTrapi._SERVICE_NAME} 6.3.0'
-=======
-    tool_version = f'{CohdTrapi._SERVICE_NAME} 6.3.6'
->>>>>>> b7e4e720
     schema_version = '1.4.0'
     biolink_version = bm_version
 
