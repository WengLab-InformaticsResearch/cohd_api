--- conflicted
+++ resolved
@@ -37,11 +37,7 @@
     edge_types_negative = ['biolink:negatively_correlated_with']
     default_negative_predicate = edge_types_negative[0]
 
-<<<<<<< HEAD
     tool_version = f'{CohdTrapi._SERVICE_NAME} 6.3.1'
-=======
-    tool_version = f'{CohdTrapi._SERVICE_NAME} 6.3.11'
->>>>>>> 83d075e0
     schema_version = '1.4.2'
     biolink_version = bm_version
 
