<<<<<<< HEAD
openapi: 3.0.0
servers:
  - url: 'https://covid.cohd.io/api/'
=======
openapi: 3.0.1
>>>>>>> 153c1e62
info:
  description: |
    The Columbia Open Health Data (COHD) for COVID-19 Research API provides access to counts and frequencies (i.e., EHR visit prevalence) of conditions, procedures, drug exposures, and the co-occurrence frequencies between them for a cohort of hospitalized COVID-19 patients and two comparator cohorts of hospitalized influenza patients and hospitalized patients. Count and frequency data were derived from the [Columbia University Medical Center's](http://www.cumc.columbia.edu/) [OHDSI](https://www.ohdsi.org/) database including inpatient. Counts are the number of inpatient visits associated with the concept, e.g., diagnosed with a condition, exposed to a drug, or a procedure was performed. Frequencies are the number of unique visits associated with the concept divided by the total number of visits in the dataset, i.e., prevalence in the electronic health records. To protect patient privacy, all concepts and pairs of concepts where the count <= 10 were excluded, and counts were randomized by the Poisson distribution.         
    
    Datasets from three primary cohorts are available: 
    1) COVID-19: Hospitalized patients aged 18 or older with a COVID-19 related condition diagnosis and/or a confirmed positive COVID-19 test during their hospitalization period or within the prior 21 days. Date range: March 1, 2020 to September 1, 2020. This cohort is also further stratified by sex (male and female) and age (adult: 18-64, senior: 65+).
    2) General inpatient: All hospitalized patients aged 18 or older. Date range: January 1, 2014 to December 31, 2019.
    3) Influenza: Hospitalized patients aged 18 or older who had at least one occurrence of influenza conditions or pre-coordinated positive measurements or positive influenza testing in the prior 21 days or during their hospitalization period. Date range: January 1, 2014 to December 31, 2019.
    
    Both hierarchical and non-hierarchical datasets are available for each cohort. In the hierarchical datasets, the counts for each concept include the visits from all descendant concepts. For example, the count for ibuprofen (ID 1177480) includes visits with Ibuprofen 600 MG Oral Tablet (ID 19019073), Ibuprofen 400 MG Oral Tablet (ID 19019072), Ibuprofen 20 MG/ML Oral Suspension (ID 19019050), etc. 
    
    Clinical concepts (e.g., conditions, procedures, drugs) are coded by their standard concept ID in the [OMOP Common Data Model](https://github.com/OHDSI/CommonDataModel/wiki). API methods are provided to map to/from other vocabularies supported in OMOP and other ontologies using the EMBL-EBI Ontology Xref Service (OxO). 


    The following resources are available through this API: 


    1. Metadata: Metadata on the COHD database, including dataset descriptions, number of concepts, etc. 


    2. OMOP: Access to the common vocabulary for name and concept identifier mapping


    3. Clinical Frequencies: Access to the counts and frequencies of conditions, procedures, and drug exposures, and the associations between them. Frequency was determined as the number of visits with the code(s) / total number of visits. 


    4. Concept Associations: Inferred associations between concepts using chi-square analysis, ratio between observed to expected frequency, and relative frequency. 
    
    
    A [Python notebook](https://github.com/WengLab-InformaticsResearch/cohd_api/blob/master/notebooks/COHD_API_Example.ipynb) demonstrates simple examples of how to use the COHD API.


    COHD was developed at the [Columbia University Department of Biomedical Informatics](https://www.dbmi.columbia.edu/) as a collaboration between the [Weng Lab](http://people.dbmi.columbia.edu/~chw7007/), [Tatonetti Lab](http://tatonettilab.org/), and the [NCATS Biomedical Data Translator](https://ncats.nih.gov/translator) program (TReK Team). This work was supported in part by grants: NCATS 1OT2TR003434, NLM R01LM012895, NCATS OT3TR002027, NLM R01LM009886-08A1, and NIGMS R01GM107145.
    
    The following external resources may be useful:  
    [OHDSI](https://www.ohdsi.org/)  
    [OMOP Common Data Model](https://github.com/OHDSI/CommonDataModel/wiki)  
    [Athena](http://athena.ohdsi.org) (OMOP vocabularies, search, concept relationships, concept hierarchy)  
<<<<<<< HEAD
    [Atlas](http://www.ohdsi.org/web/atlas/) (OMOP vocabularies, search, concept relationships, concept hierarchy, concept sets)   
    [NCATS Biomedical Data Translator](https://sites.google.com/ncats.nih.gov/translator-io/home)   
  version: 3.0.0
  termsOfService: 'http://cohd.io/terms/'
  title: Columbia Open Health Data (COHD) for COVID-19 Research
=======
    [Atlas](http://www.ohdsi.org/web/atlas/) (OMOP vocabularies, search, concept relationships, concept hierarchy, concept sets)      
  version: 4.0.0
  title: Columbia Open Health Data (COHD)
>>>>>>> 153c1e62
  contact:
    name: Casey Ta
    email: ct2865@cumc.columbia.edu
    x-role: responsible developer
    url: 'http://chunhualab.org/'
  license:
    name: Apache 2.0
    url: http://www.apache.org/licenses/LICENSE-2.0.html
  termsOfService: 'http://cohd.nsides.io/terms/'
  x-accessRestriction: none
  x-implementationLanguage: Python
  x-translator:
    component: KP
    team:
      - Clinical Data Provider
    biolink-version: 1.8.2
    externalDocs:
      description: >-
        The values for component and team are restricted according to this
        external JSON schema. See schema and examples at url
      url: https://github.com/NCATSTranslator/translator_extensions/blob/\
        production/x-translator/
  x-trapi:
    version: 1.1.2
    externalDocs:
      description: >-
        The values for version are restricted according to the regex in
        this external JSON schema. See schema and examples at url
      url: https://github.com/NCATSTranslator/translator_extensions/blob/\
        production/x-trapi/
servers:
  - url: 'https://cohd.io/api/'
    description: COHD production server
externalDocs:
  description: >-
    Documentation for the NCATS Biomedical Translator Reasoners web services
  url: https://github.com/NCATSTranslator/ReasonerAPI
tags:
  - name: Metadata
    description: COHD metadata
  - name: OMOP
    description: OMOP Common Data Model concepts
  - name: Clinical Frequencies
    description: Clinical frequency data
  - name: Concept Associations
    description: Estimated association between concepts
  - name: Temporal Clinical Data
    description: Concept-age distributions, concept-pair delta distributions, and temporal analyses
  - name: predicates
    description: Get supported relationships by source and target
  - name: query
    description: Query reasoner using a predefined question type
  - name: translator
    description: Required for SmartAPI validation of x-translator
  - name: trapi
    description: Required for SmartAPI validation of x-trapi
x-externalResources:
  - x-url: 'https://www.dbmi.columbia.edu/'
    x-type: website
    x-description: "Department of Biomedical Informatics, Columbia University"
  - x-url: 'https://www.ohdsi.org/'
    x-type: website
    x-description: "Observational Health Data Sciences and Informatics"
  - x-url: 'https://github.com/OHDSI/CommonDataModel/wiki'
    x-type: website
    x-description: "OMOP CDM"
paths:
  /metadata/datasets:
    get:
      tags:
        - Metadata
      summary: Enumerates the datasets available in COHD
      description: 'Returns a list of datasets, including dataset ID, name, and description.'
      operationId: datasets
      responses:
        default:
          description: Unexpected error
        '200':
          description: An array of dataset descriptions.
          content: 
            application/json: 
              schema:
                type: object
                properties:
                  results:
                    type: array
                    items: 
                      type: object
                      properties:
                        dataset_name:
                          type: string
                          example: 'COVID Cohort (non-hierarchical)'                      
                        dataset_id:
                          type: integer
                          example: 1
                        dataset_description: 
                          type: string
                          example: 'Hospitalized patients with a COVID-19 condition and/or positive lab test (non-hierarchical)'
  /metadata/domainCounts:
    get:
      tags:
        - Metadata
      summary: The number of concepts in each domain
      description: Returns a list of domains and the number of concepts in each domain.
      parameters:
        - name: dataset_id
          in: query
          required: false
          schema:
            type: integer
          description: >-
            The dataset_id of the dataset to query. Default dataset is the 5-year dataset.
          example: 1
      operationId: domainCounts
      responses:
        default:
          description: Unexpected error
        '200':
          description: An array of domain counts.
          content: 
            application/json: 
              schema:
                type: object
                properties:
                  results:
                    type: array
                    items: 
                      type: object
                      properties:
                        dataset_id:
                          type: integer
                          example: 1
                        domain_id: 
                          type: string
                          example: 'Condition'
                        count:
                          type: integer
                          example: 1000  
  /metadata/domainPairCounts:
    get:
      tags:
        - Metadata
      summary: The number of pairs of concepts in each pair of domains
      description: >-
        Returns a list of pairs of domains and the number of pairs of concepts in each.
      parameters:
        - name: dataset_id
          in: query
          required: false
          schema:
            type: integer
          description: >-
            The dataset_id of the dataset to query. Default dataset is the 5-year dataset.
          example: 1
      operationId: domainPairCounts
      responses:
        default:
          description: Unexpected error
        '200':
          description: An array of domain pair counts.
          content: 
            application/json: 
              schema:
                type: object
                properties:
                  results:
                    type: array
                    items: 
                      type: object
                      properties:
                        dataset_id:
                          type: integer
                          example: 1
                        domain_id_1: 
                          type: string
                          example: 'Condition'
                        domain_id_2: 
                          type: string
                          example: 'Drug'
                        count:
                          type: integer
                          example: 1000  
  /metadata/visitCount:
    get:
      tags:
        - Metadata
      summary: The number of visits in the dataset
      description: Returns the number of visits in the dataset.
      parameters:
        - name: dataset_id
          in: query
          required: false
          schema:
            type: integer
          description: >-
            The dataset_id of the dataset to query.
          example: 1
      operationId: visitCount
      responses:
        default:
          description: Unexpected error
        '200':
          description: An array of visit counts.
          content: 
            application/json: 
              schema:
                type: object
                properties:
                  results:
                    type: array
                    items: 
                      type: object
                      properties:
                        dataset_id:
                          type: integer
                          example: 1
                        count:
                          type: integer
                          example: 100000  
  /omop/concepts:
    get:
      tags:
        - OMOP
      summary: Concept definitions from concept ID
      description: >-
        Returns the OMOP concept names and domains for the given list of concept IDs.
      parameters:
        - name: q
          in: query
          required: true
          schema:
            type: string
          description: >-
            A comma separated list of OMOP concept ids, e.g., "192855" or "192855,2008271"
          example: '192855,2008271'
      operationId: concepts
      responses:
        default:
          description: Unexpected error
        '200':
          description: An array of concepts.
          content: 
            application/json: 
              schema:
                type: object
                properties:
                  results:
                    type: array
                    items: 
                      type: object
                      properties:
                        concept_id:
                          type: integer
                          example: 192855
                        concept_name:
                          type: string
                          example: "Cancer in situ of urinary bladder"
                        domain_id:
                          type: string
                          example: "Condition"
                        vocabulary_id:
                          type: string
                          example: "SNOMED"
                        concept_class_id:
                          type: string
                          example: "Clinical Finding"
                        concept_code:
                          type: string
                          example: "92546004"                          
  /omop/findConceptIDs:
    get:
      tags:
        - OMOP
      summary: Search for OMOP concepts by name and domain
      description: >-
        Searches the OMOP concept table for concept names similar to the query. Returns a list of concepts, including their names and IDs, sorted in decreasing order by the concept's prevalence. 
      parameters:
        - name: q
          in: query
          required: true
          schema:
            type: string
          description: 'The name of the concept to search for, e.g., "cancer" or "ibuprofen"'
          example: cancer
        - name: dataset_id
          in: query
          required: false
          schema:
            type: integer
          description: 'The dataset to reference when sorting concepts by their frequency. Default: 5-year dataset.'
          example: 1
        - name: domain
          in: query
          required: false
          schema:
            type: string
          description: 'The domain (e.g., "Condition", "Drug", "Procedure") to restrict the search to. If not specified, the search will be unrestricted. See /metadata/domainCounts for a list of valid domain IDs.'
          example: 'Condition'
        - name: min_count
          in: query
          required: false
          schema:
            type: integer
          description: 'The minimum concept count (inclusive) to include a concept in the search results. Setting the min_count to 0 will cause findConceptIDs to return all matching standard OMOP concepts (this can be slow). Setting the min_count to 1 will cause findConceptIDs to only return concepts with count data (much faster). Default: 1.'
          example: 1
      operationId: findConceptIDs
      responses:
        default:
          description: Unexpected error
        '200':
          description: An array of concepts.
          content: 
            application/json: 
              schema:
                type: object
                properties:
                  results:
                    type: array
                    items: 
                      type: object
                      properties:
                        concept_class_id: 
                          type: string
                          example: "Clinical Finding"
                        concept_code: 
                          type: string
                          example: "92546004"
                        concept_count: 
                          type: integer
                          example: 368
                        concept_id: 
                          type: integer
                          example: 192855
                        concept_name: 
                          type: string
                          example: "Cancer in situ of urinary bladder"
                        domain_id: 
                          type: string
                          example: "Condition"
                        vocabulary_id: 
                          type: string
                          example: "SNOMED"
  /omop/conceptAncestors:
    get:
      tags:
        - OMOP
      summary: Retrieve the concept's hierarchical ancestors
      description: >-
        Retrieves the given concept's hierarchical ancestors and their counts. The hierarchical definitions were derived from the OMOP concept_ancestor table. For more information, see the documentation on OMOP's concept_ancestor table on [ohdsi.org](http://www.ohdsi.org/web/wiki/doku.php?id=documentation:cdm:concept_ancestor) and [GitHub](https://github.com/OHDSI/CommonDataModel/wiki/CONCEPT_ANCESTOR).
      parameters:
        - name: concept_id
          in: query
          required: true
          schema:
            type: integer
          description: 'An OMOP concept ID, e.g., 19019073'
          example: 19019073
        - name: vocabulary_id
          in: query
          required: false
          schema:
            type: string
          description: 'The vocabulary_id to restrict ancestors to. For conditions, SNOMED and MedDRA are used. For drugs, RxNorm (only and ATC are used. For procedures, SNOMED, MedDRA, and ICD10PCS are used. Default: unrestricted'
          example: 'RxNorm'
        - name: concept_class_id
          in: query
          required: false
          schema:
            type: string
          description: 'The concept_class_id to restrict ancestors to. Only certain hierarchical concept_class_ids are used in each vocabuarly: [ATC](https://en.wikipedia.org/wiki/Anatomical_Therapeutic_Chemical_Classification_System) {ATC 1st, ATC 2nd, ATC 3rd, ATC 4th, ATC 5th}; [MedDRA](https://en.wikipedia.org/wiki/MedDRA) {PT, HLT, HLGT, SOC}; [RxNorm](https://www.nlm.nih.gov/research/umls/rxnorm/docs/2015/appendix5.html) {Ingredient, Clinical Drug Form, Clinical Drug Comp, Clinical Drug}. Default: unrestricted'
          example: 'Ingredient'
        - name: dataset_id
          in: query
          required: false
          schema:
            type: integer
          description: 'The dataset_id to retrieve counts from. Default: 3 (5-year hierarchical data set)'
          example: 3
      operationId: conceptAncestors
      responses:
        default:
          description: Unexpected error
        '200':
          description: An array of concepts.
          content: 
            application/json: 
              schema:
                type: object
                properties:
                  results:
                    type: array
                    items: 
                      type: object
                      properties:   
                        ancestor_concept_id: 
                          type: integer
                          example: 1177480
                        concept_class_id: 
                          type: string
                          example: "Ingredient"
                        concept_code:  
                          type: string
                          example: "5640"
                        concept_count: 
                          type: integer
                          example: 233514
                        concept_name: 
                          type: string
                          example: "Ibuprofen"
                        domain_id: 
                          type: string
                          example: "Drug"
                        max_levels_of_separation: 
                          type: integer
                          example: 2
                        min_levels_of_separation: 
                          type: integer
                          example: 2
                        standard_concept: 
                          type: string
                          example: "S"
                        vocabulary_id: 
                          type: string
                          example: "RxNorm"
  /omop/conceptDescendants:
    get:
      tags:
        - OMOP
      summary: Retrieve the concept's hierarchical descendants
      description: >-
        Retrieves the given concept's hierarchical descendants and their counts. The hierarchical definitions were derived from the OMOP concept_ancestor table. See the documentation on OMOP's concept_ancestor table on [ohdsi.org](http://www.ohdsi.org/web/wiki/doku.php?id=documentation:cdm:concept_ancestor) and [GitHub](https://github.com/OHDSI/CommonDataModel/wiki/CONCEPT_ANCESTOR).
      parameters:
        - name: concept_id
          in: query
          required: true
          schema:
            type: integer
          description: 'An OMOP concept ID, e.g., 313217'
          example: 313217
        - name: vocabulary_id
          in: query
          required: false
          schema:
            type: string
          description: 'The vocabulary_id to restrict ancestors to. For conditions, SNOMED and MedDRA are used. For drugs, RxNorm and ATC are used. For procedures, SNOMED, MedDRA, and ICD10PCS are used. Default: unrestricted'
          example: 
        - name: concept_class_id
          in: query
          required: false
          schema:
            type: string
          description: 'The concept_class_id to restrict ancestors to. Only certain hierarchical concept_class_ids are used in each vocabuarly: [ATC](https://en.wikipedia.org/wiki/Anatomical_Therapeutic_Chemical_Classification_System) {ATC 1st, ATC 2nd, ATC 3rd, ATC 4th, ATC 5th}; [MedDRA](https://en.wikipedia.org/wiki/MedDRA) {PT, HLT, HLGT, SOC}; [RxNorm](https://www.nlm.nih.gov/research/umls/rxnorm/docs/2015/appendix5.html) {Ingredient, Clinical Drug Form, Clinical Drug Comp, Clinical Drug}. Default: unrestricted'
          example: 
        - name: dataset_id
          in: query
          required: false
          schema:
            type: integer
          description: 'The dataset_id to retrieve counts from. Default: 3 (5-year hierarchical data set)'
          example: 3   
      operationId: conceptDescendants
      responses:
        default:
          description: Unexpected error
        '200':
          description: An array of concepts.
          content: 
            application/json: 
              schema:
                type: object
                properties:
                  results:
                    type: array
                    items: 
                      type: object
                      properties:       
                        concept_class_id: 
                          type: string
                          example: "Clinical Finding"
                        concept_code:  
                          type: string
                          example: "49436004"
                        concept_count:  
                          type: integer
                          example: 53272
                        concept_name:  
                          type: string
                          example: "Atrial fibrillation"
                        descendant_concept_id:   
                          type: integer
                          example: 313217
                        domain_id:  
                          type: string
                          example: "Condition"
                        max_levels_of_separation:   
                          type: integer
                          example: 0
                        min_levels_of_separation:   
                          type: integer
                          example: 0
                        standard_concept:  
                          type: string
                          example: "S"
                        vocabulary_id:  
                          type: string
                          example: "SNOMED"                      
  /omop/mapToStandardConceptID:
    get:
      tags:
        - OMOP
      summary: Map from a non-standard concept code to a standard OMOP concept ID
      description: >-
        Uses the OMOP concept_relationship table to map from a non-standard concept code (e.g., ICD9CM 715.3) to a standard OMOP concept ID (e.g., 72990). This method may return multiple results if vocabulary_id is not specified and the concept_code is not unique across vocabularies. If both concept_code and vocabulary_id are specified, then 1 result will be returned at most. 
      parameters:
        - name: concept_code
          in: query
          required: true
          schema:
            type: string
          description: 'The concept code to map from, e.g., 715.3'
          example: '715.3'
        - name: vocabulary_id
          in: query
          required: false
          schema:
            type: string
          description: >-
            The vocabulary (e.g., "ICD9CM") that the concept code belongs to. If this parameter is not specified, the method will return mappings from any source vocabulary with matching concept code. See /omop/vocabularies for the list of supported vocabularies.
          example: ICD9CM
      operationId: mapToStandardConceptID
      responses:
        default:
          description: Unexpected error
        '200':
          description: An array of concepts.
          content: 
            application/json: 
              schema:
                type: object
                properties:
                  results:
                    type: array
                    items: 
                      type: object
                      properties:      
                        source_concept_code: 
                          type: string
                          example: "715.3"
                        source_concept_id:   
                          type: integer
                          example: 44834979
                        source_concept_name:  
                          type: string
                          example: "Osteoarthrosis, localized, not specified whether primary or secondary"
                        source_vocabulary_id:  
                          type: string
                          example: "ICD9CM"
                        standard_concept_id:  
                          type: integer
                          example: 72990
                        standard_concept_name:  
                          type: string
                          example: "Localized osteoarthrosis uncertain if primary OR secondary"
                        standard_domain_id:  
                          type: string
                          example: "Condition"                      
  /omop/mapFromStandardConceptID:
    get:
      tags:
        - OMOP
      summary: >-
        Map from a standard concept ID to concept code(s) in an external vocabulary
      description: >-
        Uses the OMOP concept_relationship table to map from a standard concept ID (e.g., 72990) to concept code(s) (e.g., ICD9CM 715.3, 715.31, 715.32, etc.). An OMOP standard concept ID may map to many concepts in the external vocabulary.
      parameters:
        - name: concept_id
          in: query
          required: true
          schema:
            type: integer
          description: 'The standard OMOP concept id to map from, e.g., 72990'
          example: 72990
        - name: vocabulary_id
          in: query
          required: false
          schema:
            type: string
          description: >-
            The vocabulary (e.g., "ICD9CM") to map to. If this parameter is not specified, the method will return mappings to any matching vocabularies. See /omop/vocabularies for the list of supported vocabularies.
          example: ICD9CM
      operationId: mapFromStandardConceptID
      responses:
        default:
          description: Unexpected error
        '200':
          description: An array of concepts.
          content: 
            application/json: 
              schema:
                type: object
                properties:
                  results:
                    type: array
                    items: 
                      type: object
                      properties:      
                        concept_class_id: 
                          type: string
                          example: "4-dig nonbill code"
                        concept_code: 
                          type: string
                          example: "715.3"
                        concept_id: 
                          type: integer
                          example: 44834979
                        concept_name: 
                          type: string
                          example: "Osteoarthrosis, localized, not specified whether primary or secondary"
                        domain_id: 
                          type: string
                          example: "Condition"
                        standard_concept: 
                          type: string
                          example: null
                        vocabulary_id: 
                          type: string
                          example: "ICD9CM"                      
  /omop/vocabularies:
    get:
      tags:
        - OMOP
      summary: List of vocabularies
      description: >-
        List of vocabulary_ids. Useful if you need to use /omop/mapToStandardConceptID to map a concept code from a source vocabulary to the OMOP standard vocabulary.
      operationId: vocabularies
      responses:
        default:
          description: Unexpected error
        '200':
          description: An array of vocabularies.
          content: 
            application/json: 
              schema:
                type: object
                properties:
                  results:
                    type: array
                    items: 
                      type: object
                      properties:      
                        vocabulary_id: 
                          type: string
                          example: "SNOMED"
  /omop/xrefToOMOP:
    get:
      tags:
        - OMOP
      summary: Cross-reference from an ontology to OMOP standard concepts using the Ontology Xref Service
      description: >-
        Attempts to map a concept from an external ontology to an OMOP standard concept ID using the EMBL-EBI Ontology Xref Service (OxO): https://www.ebi.ac.uk/spot/oxo/index. This method attempts to use OxO to map from the original ontology to an intermediate ontology that is included in OMOP (ICD9CM, ICD10CM, SNOMEDCT, and MeSH), then uses the OMOP mappings to the standard concepts. Multiple mappings may be returned. Results are sorted by total_distance (OxO distance + OMOP distance) in ascending order.
      parameters:
        - name: curie
          in: query
          required: true
          schema:
            type: string
          description: 'Compact URI (CURIE) of the concept to map, e.g., DOID:8398'
          example: 'DOID:8398'
        - name: distance
          in: query
          required: false
          schema:
            type: integer
          description: >-
            Mapping distance for OxO. Note: this is the distance used in the OxO API to map from the original concept to an ICD9CM, ICD10CM, SNOMEDCT, or MeSH concept. One additional step may be taken by the COHD API to map to the OMOP standard concept. Default: 2.
          example: 2
        - name: local
          in: query
          required: false
          schema:
            type: boolean
          description: >-
            COHD can either call the OxO API or use the local implementation of OxO. The full call to the OxO API will have the most updated mappings and term definitions, but is slower. The local implementation of OxO is faster but may contain outdated mappings and term definitions. If the parameter is false, COHD will call the full OxO API. If the parameter is true, COHD will use the local implementation.  Default: false.
          example: false
        - name: recommend
          in: query
          required: false
          schema:
            type: boolean
          description: >-
            By default (false), COHD returns all mappings found. If true, COHD will recommend a mapping based on path distances. Default: false.
          example: false
      operationId: xrefToOMOP
      responses:
        default:
          description: Unexpected error
        '200':
          description: An array of mappings from external concepts to OMOP concepts.
          content: 
            application/json: 
              schema:
                type: object
                properties:
                  results:
                    type: array
                    items: 
                      type: object
                      properties:      
                        intermediate_oxo_id: 
                          type: string
                          example: "ICD9CM:715.3"
                        intermediate_oxo_label: 
                          type: string
                          example: ""
                        omop_concept_name: 
                          type: string
                          example: "Localized osteoarthrosis uncertain if primary OR secondary"
                        omop_distance: 
                          type: integer
                          example: 1
                        omop_domain_id: 
                          type: string
                          example: "Condition"
                        omop_standard_concept_id: 
                          type: integer
                          example: 72990
                        oxo_distance: 
                          type: integer
                          example: 1
                        source_oxo_id: 
                          type: string
                          example: "DOID:8398"
                        source_oxo_label: 
                          type: string
                          example: "osteoarthritis"
                        total_distance: 
                          type: integer
                          example: 2
  /omop/xrefFromOMOP:
    get:
      tags:
        - OMOP
      summary: Cross-reference from an ontology to OMOP standard concepts using the Ontology Xref Service
      description: >-
        Attempts to map a concept from an external ontology to an OMOP standard concept ID using the EMBL-EBI Ontology Xref Service (OxO): https://www.ebi.ac.uk/spot/oxo/index. This method maps from the OMOP standard concept to an intermediate vocabulary included is OxO (ICD9CM, ICD10CM, SNOMEDCT, and MeSH), then uses the OxO API to map to other ontologies. Multiple mappings may be returned. Results are sorted by total_distance (OxO distance + OMOP distance) in ascending order.
      parameters:
        - name: concept_id
          in: query
          required: true
          schema:
            type: integer
          description: 'OMOP standard concept_id to map, e.g., 192855'
          example: 192855
        - name: mapping_targets
          in: query
          required: false
          schema:
            type: string 
          description: 'Target ontologies for OxO. Comma separated target prefixes, e.g., "DOID,UMLS"'
          example: 'UMLS'
        - name: distance
          in: query
          required: false
          schema:
            type: integer
          description: >-
            Mapping distance for OxO. Note: this is the distance used in the OxO API to map from an ICD9CM, ICD10CM, SNOMEDCT, or MeSH concept to the desired ontology. One additional step may be taken by the COHD API to map to the OMOP standard concept to ICD9CM, ICD10CM, SNOMEDCT, or
            MeSH. Default: 2.
          example: 2
        - name: local
          in: query
          required: false
          schema:
            type: boolean
          description: >-
            COHD can either call the OxO API or use the local implementation of OxO. The full call to the OxO API will have the most updated mappings and term definitions, but is slower. The local implementation of OxO is faster but may contain outdated mappings and term definitions. If the parameter is false, COHD will call the full OxO API. If the parameter is true, COHD will use the local implementation.  Default: false.
          example: false
        - name: recommend
          in: query
          required: false
          schema:
            type: boolean
          description: >-
            By default (false), COHD returns all mappings found. If true, COHD will recommend a mapping for each target based on path distances. Default: false.
          example: false
      operationId: xrefFromOMOP
      responses:
        default:
          description: Unexpected error
        '200':
          description: An array of mappings from OMOP concepts to external concepts.
          content: 
            application/json: 
              schema:
                type: object
                properties:
                  results:
                    type: array
                    items: 
                      type: object
                      properties:      
                        intermediate_omop_concept_code: 
                          type: string
                          example: "92546004"
                        intermediate_omop_concept_id: 
                          type: integer
                          example: 192855
                        intermediate_omop_concept_name: 
                          type: string
                          example: "Cancer in situ of urinary bladder"
                        intermediate_omop_vocabulary_id: 
                          type: string
                          example: "SNOMED"
                        intermediate_oxo_curie: 
                          type: string
                          example: "SNOMEDCT:92546004"
                        intermediate_oxo_label: 
                          type: string
                          example: "Cancer in situ of urinary bladder"
                        omop_distance: 
                          type: integer
                          example: 0
                        oxo_distance: 
                          type: integer
                          example: 1
                        source_omop_concept_code: 
                          type: string
                          example: "92546004"
                        source_omop_concept_id: 
                          type: integer
                          example: 192855
                        source_omop_concept_name: 
                          type: string
                          example: "Cancer in situ of urinary bladder"
                        source_omop_vocabulary_id: 
                          type: string
                          example: "SNOMED"
                        target_curie: 
                          type: string
                          example: "UMLS:C0154091"
                        target_label: 
                          type: string
                          example: "Cancer in situ of urinary bladder"
                        total_distance: 
                          type: integer
                          example: 1
  /frequencies/singleConceptFreq:
    get:
      tags:
        - Clinical Frequencies
      summary: Clinical frequency of individual concepts
      description: >-
        Retrieves observed clinical frequencies of individual concepts. Multiple concepts may be requested in a comma separated list.
      parameters:
        - name: dataset_id
          in: query
          required: false
          schema:
            type: integer
          description: >-
            The dataset_id of the dataset to query. Default dataset is the 5-year dataset.
          example: 1
        - name: q
          in: query
          required: true
          schema:
            type: string
          description: >-
            A comma separated list of OMOP concept ids, e.g., "192855" or "192855,2008271"
          example: '192855'
      operationId: singleConceptFreq
      responses:
        default:
          description: Unexpected error
        '200':
          description: An array of single concept frequencies.
          content: 
            application/json: 
              schema:
                type: object
                properties:
                  results:
                    type: array
                    items: 
                      type: object
                      properties:   
                        concept_count: 
                          type: integer
                          example: 368
                        concept_frequency: 
                          type: integer
                          example: 0.0002055371025188907
                        concept_id: 
                          type: integer
                          example: 192855
                        dataset_id: 
                          type: integer
                          example: 1                      
  /frequencies/pairedConceptFreq:
    get:
      tags:
        - Clinical Frequencies
      summary: Clinical frequency of a pair of concepts
      description: Retrieves observed clinical frequencies of a pair of concepts.
      parameters:
        - name: dataset_id
          in: query
          required: false
          schema:
            type: integer
          description: >-
            The dataset_id of the dataset to query. Default dataset is the 5-year dataset.
          example: 1
        - name: q
          in: query
          required: true
          schema:
            type: string
          description: 'A comma pair of OMOP concept ids, e.g., "192855,2008271"'
          example: '192855,2008271'
      operationId: pairedConceptFreq
      responses:
        default:
          description: Unexpected error
        '200':
          description: An array of paired concept frequencies.
          content: 
            application/json: 
              schema:
                type: object
                properties:
                  results:
                    type: array
                    items: 
                      type: object
                      properties:   
                        concept_count: 
                          type: integer
                          example: 10
                        concept_frequency: 
                          type: integer
                          example: 0.000005585247351056813
                        concept_id_1: 
                          type: integer
                          example: 192855
                        concept_id_2: 
                          type: integer
                          example: 2008271
                        dataset_id: 
                          type: integer
                          example: 1                      
  /frequencies/associatedConceptFreq:
    get:
      tags:
        - Clinical Frequencies
      summary: Clinical frequencies of all pairs of concepts given a concept id
      description: >-
        Retrieves observed clinical frequencies of all pairs of concepts given a concept id. Results are returned in descending order of paired concept count. Note that the largest paired concept counts are often dominated by associated concepts with high prevalence.
      parameters:
        - name: dataset_id
          in: query
          required: false
          schema:
            type: integer
          description: >-
            The dataset_id of the dataset to query. Default dataset is the 5-year dataset.
          example: 1
        - name: q
          in: query
          required: true
          schema:
            type: integer
          description: 'An OMOP concept id, e.g., "192855"'
          example: 192855
      operationId: associatedConceptFreq
      responses:
        default:
          description: Unexpected error
        '200':
          description: An array of associated concept frequencies.
          content: 
            application/json: 
              schema:
                type: object
                properties:
                  results:
                    type: array
                    items: 
                      type: object
                      properties:
                        associated_concept_id: 
                          type: integer
                          example: 19041324
                        associated_concept_name: 
                          type: string
                          example: "Acetaminophen 325 MG Oral Tablet [Tylenol]"
                        associated_domain_id: 
                          type: string
                          example: "Drug"
                        concept_count: 
                          type: integer
                          example: 277
                        concept_frequency: 
                          type: integer
                          example: 0.0001547113516242737
                        concept_id: 
                          type: integer
                          example: 192855
                        dataset_id: 
                          type: integer
                          example: 1        
  /frequencies/associatedConceptDomainFreq:
    get:
      tags:
        - Clinical Frequencies
      summary: Clinical frequencies of all pairs of concepts given a concept id
      description: >-
        Retrieves observed clinical frequencies of all pairs of concepts given a concept id restricted by domain of the associated concept_id.  Results are returned in descending order of paired concept count. Note that the largest paired concept counts are often dominated by associated concepts with high prevalence.
      parameters:
        - name: dataset_id
          in: query
          required: false
          schema:
            type: integer
          description: >-
            The dataset_id of the dataset to query. Default dataset is the 5-year dataset.
          example: 1
        - name: concept_id
          in: query
          required: true
          schema:
            type: integer
          description: 'An OMOP concept id, e.g., "192855"'
          example: 192855
        - name: domain
          in: query
          required: true
          schema:
            type: string
          description: 'An OMOP domain id, e.g., "Condition", "Drug", "Procedure", etc. See /metadata/domainCounts for a list of valid domain IDs.'
          example: Procedure
      operationId: associatedConceptDomainFreq
      responses:
        default:
          description: Unexpected error
        '200':
          description: An array of associated concept frequencies.
          content: 
            application/json: 
              schema:
                type: object
                properties:
                  results:
                    type: array
                    items: 
                      type: object
                      properties:
                        associated_concept_id: 
                          type: integer
                          example: 2211361
                        associated_concept_name: 
                          type: string
                          example: "Radiologic examination, chest, 2 views, frontal and lateral"
                        associated_domain_id: 
                          type: string
                          example: "Procedure"
                        concept_count: 
                          type: integer
                          example: 257
                        concept_frequency: 
                          type: integer
                          example: 0.00014354085692216007
                        concept_id: 
                          type: integer
                          example: 192855
                        dataset_id: 
                          type: integer
                          example: 1                        
  /frequencies/mostFrequentConcepts:
    get:
      tags:
        - Clinical Frequencies
      summary: Most frequent concepts [by domain]
      description: Retrieves the most frequent concepts.
      parameters:
        - name: dataset_id
          in: query
          required: false
          schema:
            type: integer
          description: >-
            The dataset_id of the dataset to query. Default dataset is the 5-year dataset.
          example: 1
        - name: q
          in: query
          required: false
          schema:
            type: integer
          description: '(Optional) The number of concepts to retreieve, e.g., 100. 0 or unspecified will return all matching concepts.'
          example: 100
        - name: domain
          in: query
          required: false
          schema:
            type: string
          description: '(Optional) The domain_id to restrict to, e.g., "Condition", "Drug", "Procedure". See /metadata/domainCounts for a list of valid domain IDs.'
          example: 'Condition'
        - name: vocabulary_id
          in: query
          required: false
          schema:
            type: string
          description: '(Optional) The vocabulary_id(s) to restrict to, e.g., "SNOMED", "MedDRA", "RxNorm", "ATC" etc. Comma separated to include multiple vocabularies, e.g., "SNOMED,MedDRA". Default: unrestricted'
          example: 
        - name: concept_class_id
          in: query
          required: false
          schema:
            type: string
          description: '(Optional) The concept_class_id(s) to restrict to. concept_class_ids are specific to each vocabulary, e.g.,: [ATC](https://en.wikipedia.org/wiki/Anatomical_Therapeutic_Chemical_Classification_System) {ATC 1st, ATC 2nd, ATC 3rd, ATC 4th, ATC 5th}; [MedDRA](https://en.wikipedia.org/wiki/MedDRA) {PT, HLT, HLGT, SOC}; [RxNorm](https://www.nlm.nih.gov/research/umls/rxnorm/docs/2015/appendix5.html) {Ingredient, Clinical Drug Form, Clinical Drug Comp, Clinical Drug}. Comma separated to include multiple concept_class_ids, e.g., "PT,HLT". Default: unrestricted'
          example:           
      operationId: mostFrequentConcepts
      responses:
        default:
          description: Unexpected error
        '200':
          description: An array of most frequent concepts.
          content: 
            application/json: 
              schema:
                type: object
                properties:
                  results:
                    type: array
                    items: 
                      type: object
                      properties:
                        concept_class_id: 
                          type: string
                          example: "Clinical Finding"
                        concept_count: 
                          type: integer
                          example: 233790
                        concept_frequency: 
                          type: integer
                          example: 0.1305774978203572
                        concept_id: 
                          type: integer
                          example: 320128
                        concept_name: 
                          type: string
                          example: "Essential hypertension"
                        dataset_id: 
                          type: integer
                          example: 1
                        domain_id: 
                          type: string
                          example: "Condition"
                        vocabulary_id: 
                          type: string
                          example: "SNOMED"                      
  /association/chiSquare:
    get:
      tags:
        - Concept Associations
      summary: Chi-square analysis on pairs of concepts
      description: >
        Returns the chi-square statistic and p-value between pairs of concepts. Results are returned in descending order of the chi-square statistic. Note that due to large sample sizes, the chi-square can become very large. 
        
        
        The expected frequencies for the chi-square analysis are calculated based on the single concept frequencies and assuming independence between concepts. P-value is calculated with 1 DOF. 


        This method has overloaded behavior based on the specified parameters:


        1) concept_id_1 and concept_id_2: Result for the pair (concept_id_1, concept_id_2)

        2) concept_id_1: Results for all pairs of concepts that include concept_id_1

        3) concept_id_1 and domain: Results for all pairs of concepts including concept_id_1 and where concept_id_2 belongs to the specified domain
      parameters:
        - name: dataset_id
          in: query
          required: false
          schema:
            type: integer
          description: >-
            The dataset_id of the dataset to query. Default dataset is the 5-year dataset.
          example: 1
        - name: concept_id_1
          in: query
          required: true
          schema:
            type: integer
          description: 'An OMOP concept id, e.g., "192855"'
          example: 192855
        - name: concept_id_2
          in: query
          required: false
          schema:
            type: integer
          description: >-
            An OMOP concept id, e.g., "2008271". If this parameter is specified, then the chi-square between concept_id_1 and concept_id_2 is returned. If this parameter is not specified, then a list of chi-squared results between concept_id_1 and other concepts is returned.
          example: 2008271
        - name: domain
          in: query
          required: false
          schema:
            type: string
          description: >-
            An OMOP domain id, e.g., "Condition", "Drug", "Procedure", etc., to restrict the associated concept (concept_id_2) to. If this parameter is not specified, then the domain is unrestricted. See /metadata/domainCounts for a list of valid domain IDs.
          example: Drug
        - name: concept_class
          in: query
          required: false
          schema:
            type: string
          description: >-
            An OMOP concept_class_id, e.g., "Ingredient", to restrict the associated concept (concept_id_2) to. If this
            parameter is not specified, then the concept_class_id is unrestricted. Example useful usage would be to have
            domain="Drug" and concept_class="Ingredient"
          example: Ingredient
      operationId: chiSquare
      responses:
        default:
          description: Unexpected error
        '200':
          description: An array of concept pairs and chi-squared values.
          content: 
            application/json: 
              schema:
                type: object
                properties:
                  results:
                    type: array
                    items: 
                      type: object
                      properties:
                        chi_square: 
                          type: integer
                          example: 370026.1780081638
                        concept_2_domain: 
                          type: string
                          example: "Procedure"
                        concept_2_name: 
                          type: string
                          example: "Instillation of therapeutic substance into bladder"
                        concept_id_1: 
                          type: integer
                          example: 192855
                        concept_id_2: 
                          type: integer
                          example: 4021588
                        dataset_id: 
                          type: integer
                          example: 3
                        p-value: 
                          type: number
                          example: 0.0314
                        adj_p-value:
                          type: number
                          example: 0.0314
                          description: >-
                            Bonferonni adjusted p-value, adjusted with the total number of pairs of concepts in the
                            dataset.
      x-bte-kgs-operations:
        - inputs:
          - id: biolink:OMOP
            semantic: biolink:Disease
          outputs:
          - id: biolink:OMOP
            semantic: biolink:Disease
          predicate: biolink:correlated_with
          source: Columbia Open Health Data KP
          supportBatch: false
          parameters:
            concept_id_1: "{inputs[0]}"
            dataset_id: 3
            domain: Condition
          response_mapping:
            $ref: '#/components/x-bte-kgs-response-mappings/chi_square'
        - inputs:
          - id: biolink:OMOP
            semantic: biolink:Disease
          outputs:
          - id: biolink:OMOP
            semantic: biolink:Drug
          predicate: biolink:correlated_with
          source: Columbia Open Health Data KP
          supportBatch: false
          parameters:
            concept_id_1: "{inputs[0]}"
            dataset_id: 3
            domain: Drug
          response_mapping:
            $ref: '#/components/x-bte-kgs-response-mappings/chi_square'
        - inputs:
          - id: biolink:OMOP
            semantic: biolink:Drug
          outputs:
          - id: biolink:OMOP
            semantic: biolink:Disease
          predicate: biolink:correlated_with
          source: Columbia Open Health Data KP
          supportBatch: false
          parameters:
            concept_id_1: "{inputs[0]}"
            dataset_id: 3
            domain: Condition
          response_mapping:
            $ref: '#/components/x-bte-kgs-response-mappings/chi_square'
        - inputs:
          - id: biolink:OMOP
            semantic: biolink:Drug
          outputs:
          - id: biolink:OMOP
            semantic: biolink:Drug
          predicate: biolink:correlated_with
          source: Columbia Open Health Data KP
          supportBatch: false
          parameters:
            concept_id_1: "{inputs[0]}"
            dataset_id: 3
            domain: Drug
          response_mapping:
            $ref: '#/components/x-bte-kgs-response-mappings/chi_square'
  /association/obsExpRatio:
    get:
      tags:
        - Concept Associations
      summary: Observed Count / Expected Count
      description: >
        Returns the natural logarithm of the ratio between the observed count and expected count. Expected count is calculated from the single concept frequencies and assuming independence between the concepts. Results are returned in descending order of ln_ratio.
        
        
        expected_count = Count_1_and_2 * num_visits / (Count_1 * Count_2)


        ln_ratio = ln(expected_count)
        

        This method has overloaded behavior based on the specified parameters:


        1) concept_id_1 and concept_id_2: Results for the pair (concept_id_1, concept_id_2)

        2) concept_id_1: Results for all pairs of concepts that include concept_id_1

        3) concept_id_1 and domain: Results for all pairs of concepts including concept_id_1 and where concept_id_2 belongs to the specified domain
      parameters:
        - name: dataset_id
          in: query
          required: false
          schema:
            type: integer
          description: >-
            The dataset_id of the dataset to query. Default dataset is the 5-year dataset.
          example: 1
        - name: concept_id_1
          in: query
          required: true
          schema:
            type: integer
          description: 'An OMOP concept id, e.g., "192855"'
          example: 192855
        - name: concept_id_2
          in: query
          required: false
          schema:
            type: integer
          description: >-
            An OMOP concept id, e.g., "2008271". If concept_id_2 is unspecified, then this method will return all pairs of concepts with concept_id_1.
          example: 2008271
        - name: domain
          in: query
          required: false
          schema:
            type: string
          description: >-
            An OMOP domain id, e.g., "Condition", "Drug", "Procedure", etc., to restrict the associated concept (concept_id_2) to. If this parameter is not specified, then the domain is unrestricted. See /metadata/domainCounts for a list of valid domain IDs.
          example: Drug
        - name: concept_class
          in: query
          required: false
          schema:
            type: string
          description: >-
            An OMOP concept_class_id, e.g., "Ingredient", to restrict the associated concept (concept_id_2) to. If this
            parameter is not specified, then the concept_class_id is unrestricted. Example useful usage would be to have
            domain="Drug" and concept_class="Ingredient"
          example: Ingredient
        - name: confidence
          in: query
          required: false
          schema:
            type: number
          description: >-
            The confidence level used for calculating confidence intervals (default 0.99).
          example: 0.99
      operationId: obsExpRatio
      responses:
        default:
          description: Unexpected error
        '200':
          description: An array of paired concepts and observed-expected frequency ratio.
          content: 
            application/json: 
              schema:
                type: object
                properties:
                  results:
                    type: array
                    items: 
                      type: object
                      properties:
                        concept_2_domain: 
                          type: string
                          example: "Procedure"
                        concept_2_name: 
                          type: string
                          example: "Closed [transurethral] biopsy of bladder"
                        concept_id_1: 
                          type: integer
                          example: 192855
                        concept_id_2: 
                          type: integer
                          example: 2003784
                        dataset_id: 
                          type: integer
                          example: 1
                        expected_count: 
                          type: integer
                          example: 0.060838982345591645
                        ln_ratio: 
                          type: integer
                          example: 7.561698473261244
                        observed_count: 
                          type: integer
                          example: 117
      x-bte-kgs-operations:
        - inputs:
          - id: biolink:OMOP
            semantic: biolink:Disease
          outputs:
          - id: biolink:OMOP
            semantic: biolink:Disease
          predicate: biolink:correlated_with
          source: Columbia Open Health Data KP
          supportBatch: false
          parameters:
            concept_id_1: "{inputs[0]}"
            dataset_id: 3
            domain: Condition
            confidence: 0.99
          response_mapping:
            $ref: '#/components/x-bte-kgs-response-mappings/obs_exp_ratio'
        - inputs:
          - id: biolink:OMOP
            semantic: biolink:Disease
          outputs:
          - id: biolink:OMOP
            semantic: biolink:Drug
          predicate: biolink:correlated_with
          source: Columbia Open Health Data KP
          supportBatch: false
          parameters:
            concept_id_1: "{inputs[0]}"
            dataset_id: 3
            domain: Drug
            confidence: 0.99
          response_mapping:
            $ref: '#/components/x-bte-kgs-response-mappings/obs_exp_ratio'
        - inputs:
          - id: biolink:OMOP
            semantic: biolink:Drug
          outputs:
          - id: biolink:OMOP
            semantic: biolink:Disease
          predicate: biolink:correlated_with
          source: Columbia Open Health Data KP
          supportBatch: false
          parameters:
            concept_id_1: "{inputs[0]}"
            dataset_id: 3
            domain: Condition
            confidence: 0.99
          response_mapping:
            $ref: '#/components/x-bte-kgs-response-mappings/obs_exp_ratio'
        - inputs:
          - id: biolink:OMOP
            semantic: biolink:Drug
          outputs:
          - id: biolink:OMOP
            semantic: biolink:Drug
          predicate: biolink:correlated_with
          source: Columbia Open Health Data KP
          supportBatch: false
          parameters:
            concept_id_1: "{inputs[0]}"
            dataset_id: 3
            domain: Drug
            confidence: 0.99
          response_mapping:
            $ref: '#/components/x-bte-kgs-response-mappings/obs_exp_ratio'
  /association/relativeFrequency:
    get:
      tags:
        - Concept Associations
      summary: Relative frequency between pairs of concepts
      description: >
        Calculates the relative frequency (i.e., conditional probability) between pairs of concepts. Results are returned in descending order of relative frequency. Note that due to the randomization of the counts, the calculated relative frequencies can exceed the limit of 1.0.


        Relative Frequency = Count_1_and_2 / Count_2


        This method has overloaded behavior based on the specified parameters:


        1) concept_id_1 and concept_id_2: Result for the pair (concept_id_1, concept_id_2)

        2) concept_id_1: Results for all pairs of concepts that include concept_id_1

        3) concept_id_1 and domain: Results for all pairs of concepts including concept_id_1 and where concept_id_2 belongs to the specified domain
      parameters:
        - name: dataset_id
          in: query
          required: false
          schema:
            type: integer
          description: >-
            The dataset_id of the dataset to query. Default dataset is the 5-year dataset.
          example: 1
        - name: concept_id_1
          in: query
          required: true
          schema:
            type: integer
          description: 'An OMOP concept id, e.g., "192855"'
          example: 192855
        - name: concept_id_2
          in: query
          required: false
          schema:
            type: integer
          description: >-
            An OMOP concept id, e.g., "2008271". If concept_id_2 is unspecified, then this method will return all pairs of concepts with concept_id_1.
          example: 2008271
        - name: domain
          in: query
          required: false
          schema:
            type: string
          description: >-
            An OMOP domain id, e.g., "Condition", "Drug", "Procedure", etc., to restrict concept_id_2 (the base concept) to. If this parameter is not specified, then the domain is unrestricted. See /metadata/domainCounts for a list of valid domain IDs.
          example: Drug
        - name: concept_class
          in: query
          required: false
          schema:
            type: string
          description: >-
            An OMOP concept_class_id, e.g., "Ingredient", to restrict the associated concept (concept_id_2) to. If this
            parameter is not specified, then the concept_class_id is unrestricted. Example useful usage would be to have
            domain="Drug" and concept_class="Ingredient"
          example: Ingredient
        - name: confidence
          in: query
          required: false
          schema:
            type: number
          description: >-
            The confidence level used for calculating confidence intervals (default 0.99).
          example: 0.99
      operationId: relativeFrequency
      responses:
        default:
          description: Unexpected error
        '200':
          description: An array of paired concepts and relative frequency.
          content:
            application/json:
              schema:
                type: object
                properties:
                  results:
                    type: array
                    items:
                      type: object
                      properties:
                        concept_2_count:
                          type: integer
                          example: 82
                        concept_2_domain:
                          type: string
                          example: "Procedure"
                        concept_2_name:
                          type: string
                          example: "Radical cystectomy"
                        concept_id_1:
                          type: integer
                          example: 192855
                        concept_id_2:
                          type: integer
                          example: 2003805
                        concept_pair_count:
                          type: integer
                          example: 29
                        dataset_id:
                          type: integer
                          example: 1
                        relative_frequency:
                          type: integer
                          example: 0.35365853658536583
      x-bte-kgs-operations:
        - inputs:
          - id: biolink:OMOP
            semantic: biolink:Disease
          outputs:
          - id: biolink:OMOP
            semantic: biolink:Disease
          predicate: biolink:correlated_with
          source: Columbia Open Health Data KP
          supportBatch: false
          parameters:
            concept_id_1: "{inputs[0]}"
            dataset_id: 3
            domain: Condition
          response_mapping:
            $ref: '#/components/x-bte-kgs-response-mappings/relative_frequency'
        - inputs:
          - id: biolink:OMOP
            semantic: biolink:Disease
          outputs:
          - id: biolink:OMOP
            semantic: biolink:Drug
          predicate: biolink:correlated_with
          source: Columbia Open Health Data KP
          supportBatch: false
          parameters:
            concept_id_1: "{inputs[0]}"
            dataset_id: 3
            domain: Drug
          response_mapping:
            $ref: '#/components/x-bte-kgs-response-mappings/relative_frequency'
        - inputs:
          - id: biolink:OMOP
            semantic: biolink:Drug
          outputs:
          - id: biolink:OMOP
            semantic: biolink:Disease
          predicate: biolink:correlated_with
          source: Columbia Open Health Data KP
          supportBatch: false
          parameters:
            concept_id_1: "{inputs[0]}"
            dataset_id: 3
            domain: Condition
          response_mapping:
            $ref: '#/components/x-bte-kgs-response-mappings/relative_frequency'
        - inputs:
          - id: biolink:OMOP
            semantic: biolink:Drug
          outputs:
          - id: biolink:OMOP
            semantic: biolink:Drug
          predicate: biolink:correlated_with
          source: Columbia Open Health Data KP
          supportBatch: false
          parameters:
            concept_id_1: "{inputs[0]}"
            dataset_id: 3
            domain: Drug
          response_mapping:
            $ref: '#/components/x-bte-kgs-response-mappings/relative_frequency'
<<<<<<< HEAD
=======
  /temporal/conceptAgeCounts:
    get:
      tags:
        - Temporal Clinical Data
      summary: Counts of ages when concepts were first observed in a patient
      description: >
        Counts of ages when concepts were first observed in a patient. Different concepts will have different bin_widths.
        All binning schemes start with age 0, and no bin starts with an age > 90. The largest age bin includes all ages
        greater or equal to the starting age of the bin. For example, with a bin_width of 4, the ages of each bin are
        [0-3, 4-7, 8-11, ..., 84-87, 88+]. Counts in each bin are independently perturbed with a Poisson distribution.
        Counts < 10 are suppressed, represented by the value 1. Counts of 0 are reported as 0.
      parameters:
        - name: dataset_id
          in: query
          required: false
          schema:
            type: integer
          description: >-
            The dataset_id of the data set to query. Default data set is the Temporal Beta data set.
          example: 4
        - name: concept_id
          in: query
          required: true
          schema:
            type: integer
          description: 'An OMOP concept id, e.g., "313217"'
          example: 313217
      operationId: conceptAgeCounts
      responses:
        default:
          description: Unexpected error
        '200':
          description: The concept's age distribution
          content:
            application/json:
              schema:
                type: object
                properties:
                  results:
                    type: array
                    items:
                      type: object
                      properties:
                        dataset_id:
                          type: integer
                          example: 4
                        concept_id:
                          type: integer
                          example: 313217
                        concept_name:
                          type: string
                          example: "Atrial fibrillation"
                        bin_width:
                          type: integer
                          example: 2
                        counts:
                          type: array
                          description: Array of counts ordered from 0 to the largest bin. 
                          items:
                            type: integer
                            example: 9000
  /temporal/findSimilarAgeDistributions:
    get:
      tags:
        - Temporal Clinical Data
      summary: Find concepts with a similar concept-age distribution
      description: >
        Finds concepts with a similar concept-age distribution as with the desired concept_id.

        Uses Jaccard similarity to compare concept-age distributions
      parameters:
        - name: dataset_id
          in: query
          required: false
          schema:
            type: integer
          description: >-
            The dataset_id of the data set to query. Default data set is the Temporal Beta data set.
          example: 4
        - name: concept_id
          in: query
          required: true
          schema:
            type: integer
          description: 'An OMOP concept id, e.g., "313217"'
          example: 313217
        - name: exclude_related
          in: query
          required: false
          schema:
            type: boolean
          description: 'True: excludes concepts that frequently co-occur (0-day delta) with concept_id. False: do not exclude. Default is True.'
          example: true 
        - name: restrict_type
          in: query
          required: false
          schema:
            type: boolean
          description: >
            (Optional) True: restricts potentially similar concepts to the same type of concept as concept_id, e.g., 
            the same domain_id for Conditions, Drugs, and Procedures. For drugs, if the concept is an ingredient, also
            restricts concept_class_id to 'Ingredient'.
          example: true   
        - name: threshold
          in: query
          required: false
          schema:
            type: number
          description: Minimum threshold for similarity. Range is 0-1, higher is more similar. Default 0.7.
          example: 0.7  
        - name: limit
          in: query
          required: false
          schema:
            type: integer
          description: Maximum number of concepts to return at each bin width. Default 20.
          example: 20
      operationId: findSimilarAgeDistributions
      responses:
        default:
          description: Unexpected error
        '200':
          description: The concept's age distribution
          content:
            application/json:
              schema:
                type: object
                properties:
                  results:
                    type: array
                    items:
                      type: object
                      properties:
                        dataset_id:
                          type: integer
                          example: 4
                        concept_id:
                          type: integer
                          example: 313217
                        concept_name:
                          type: string
                          example: "Atrial fibrillation"
                        bin_width:
                          type: integer
                          example: 2
                        counts:
                          type: array
                          description: Array of counts ordered from 0 to the largest bin. 
                          items:
                            type: integer
                            example: 9000                            
  /temporal/conceptPairDeltaCounts:
    get:
      tags:
        - Temporal Clinical Data
      summary: Counts of time deltas between
      description: >
        Counts of time differences (deltas) between when a pair of concepts were first observed in a patient. given
        a pair of concepts (source_concept and target_concept), a positive delta indicates that source_concept was 
        observed before target_concept. Likewise, a negaitve delta indicates that source_concept was observed after
        target_concept. Performing this query with the two concepts swapped will produce a mirrored distribution.   
          
        Bin widths grow exponentially, and different concept pairs will have different bin_widths. The binning schemes
        are as follows (delta bins with negative values mirror the positive delta bins):  
          bin_width=1: [0 day, 1 day, 2-3 days, 4-7 days, 8-15 days, ..., 2048-4095 days (5.6-11.2y), and 4096+ days
          (11.2+ years)].  
          bin_width=2: [0 day, 1-3 days, 4-15 days, 16-63 days, ..., 256-1023 days, 1024+ days (2.8+ years)]  
          bin_width=4: [0 day, 1-15 days, 16-255 days, 256+ days]  
          bin_width=8: [0 day, 1-255 days, 256+ days]  
          bin_width=16: [0 day, 1+ days]  
          The 0-day bin never gets incorporated into larger bins.
            
        Counts in each bin are independently perturbed with a Poisson distribution. Counts < 10 are suppressed,
        represented by the value 1. Counts of 0 are reported as 0.
      parameters:
        - name: dataset_id
          in: query
          required: false
          schema:
            type: integer
          description: >-
            The dataset_id of the data set to query. Default data set is the Temporal Beta data set. 
          example: 4
        - name: source_concept_id
          in: query
          required: true
          schema:
            type: integer
          description: 'An OMOP concept id, e.g., "312327"'
          example: 312327
        - name: target_concept_id
          in: query
          required: true
          schema:
            type: integer
          description: 'An OMOP concept id, e.g., "313217"'
          example: 313217          
      operationId: conceptPairDeltaCounts
      responses:
        default:
          description: Unexpected error
        '200':
          description: The concept pair's delta distribution
          content:
            application/json:
              schema:
                type: object
                properties:
                  results:
                    type: array
                    items:
                      type: object
                      properties:
                        dataset_id:
                          type: integer
                          example: 4
                        source_concept_id:
                          type: integer
                          example: 312327
                        source_concept_name:
                          type: string
                          example: "Acute myocardial infarction"
                        target_concept_id:
                          type: integer
                          example: 313217
                        target_concept_name:
                          type: string
                          example: "Atrial fibrillation"
                        bin_width:
                          type: integer
                          example: 2
                        n:
                          type: integer
                          example: 6
                        counts:
                          type: array
                          description: Array of counts ordered from the most negative bin to the largest positive bin. 
                          items:
                            type: integer
                            example: 9000
  /temporal/sourceToTarget:
    get:
      tags:
        - Temporal Clinical Data
      summary: Temporal relationship between source_concept and target_concept.
      description: >
        Analysis to determine if there's a temporal relationship between the source_concept and the target_concept.  

        Compares the delta distribution between source_concept and target_concept against delta distributions from
        other concepts to the target_concept. Find comparable concepts by measuring similarity of the age distributions
        to the age distribution of the source_concept.

      parameters:
        - name: dataset_id
          in: query
          required: false
          schema:
            type: integer
          description: >-
            The dataset_id of the data set to query. Default data set is the Temporal Beta data set.
          example: 4
        - name: source_concept_id
          in: query
          required: true
          schema:
            type: integer
          description: 'An OMOP concept id, e.g., "312327"'
          example: 312327
        - name: target_concept_id
          in: query
          required: true
          schema:
            type: integer
          description: 'An OMOP concept id, e.g., "313217"'
          example: 313217          
      operationId: sourceToTarget
      responses:
        default:
          description: Unexpected error
        '200':
          description: The concept pair's delta distribution
          content:
            application/json:
              schema:
                type: object
>>>>>>> 153c1e62
  /predicates:
    get:
      deprecated: true
      tags:
        - predicates
      summary: Get supported relationships by source and target
      responses:
        '200':
          description: Predicates by source and target
          content:
            application/json:
              schema:
                description: Source map
                type: object
                additionalProperties:
                  description: Target map
                  type: object
                  additionalProperties:
                    description: Array of predicates
                    type: array
                    items:
                      type: string
                example:
                  'biolink:ChemicalSubstance':
                    'biolink:Gene':
                      - biolink:directly_interacts_with
                      - biolink:decreases_activity_of
  /meta_knowledge_graph:
    get:
      tags:
        - meta_knowledge_graph
      summary: Meta knowledge graph representation of this TRAPI web service.
      responses:
        '200':
          description: >-
            Returns meta knowledge graph representation of this TRAPI web
            service.
          content:
            application/json:
              schema:
                $ref: '#/components/schemas/MetaKnowledgeGraph'
  /query:
    post:
      tags:
        - query
      summary: Query COHD following NCATS Translator Reasoner Standard API
      description: >-
        Query the COHD API following the
        [NCATS Translator Reasoner Standard API](https://github.com/NCATSTranslator/ReasonerAPI).
        Only single hop queries are supported. See the example query_graph.
        
        The COHD data are natively represented using OMOP. COHD will attempt to map between Biolink and OMOP both in the
        input and response.
      operationId: query
      requestBody:
        description: Query information to be submitted
        required: true
        content:
          application/json:
            schema:
              $ref: '#/components/schemas/Query'
            example: >-
              {
                "message": {
                  "query_graph": {
                    "nodes": {
                      "n00": {
<<<<<<< HEAD
                        "id": "MONDO:0021113",
                        "category": "biolink:Disease"
=======
                        "ids": ["DOID:9053"],
                        "categories": ["biolink:Disease"]
>>>>>>> 153c1e62
                      },
                      "n01": {
                        "categories": ["biolink:Procedure"]
                      }
                    },
                    "edges": {
                      "e00": {
                        "predicates": ["biolink:correlated_with"],
                        "subject": "n00",
                        "object": "n01"
                      }
                    }
                  }
                },
                "query_options": {
                  "dataset_id": 3,
                  "confidence_interval": 0.99,
                  "min_cooccurrence": 50,
                  "threshold": 0.5,
                  "local_oxo": true,
                  "max_results": 50,
                  "biolink_only": true
                }
              }
      responses:
        '200':
          description: >-
            OK. There may or may not be results. Note that some of the provided
            identifiers may not have been recognized.
          content:
            application/json:
              schema:
                $ref: '#/components/schemas/Response'
        '400':
          description: >-
            Bad request. The request is invalid according to this OpenAPI
            schema OR a specific identifier is believed to be invalid somehow
            (not just unrecognized).
          content:
            application/json:
              schema:
                type: string
        '500':
          description: >-
            Internal server error.
          content:
            application/json:
              schema:
                type: string
        '501':
          description: >-
            Not implemented.
          content:
            application/json:
              schema:
                type: string
<<<<<<< HEAD
      x-swagger-router-controller: swagger_server.controllers.query_controller
      x-bte-kgs-operations:
        - inputs:
          - id: biolink:OMOP
            semantic: biolink:Disease
          outputs:
          - id: biolink:OMOP
            semantic: biolink:Disease
          predicate: biolink:correlated_with
          source: Columbia Open Health Data KP
          supportBatch: false
        - inputs:
          - id: biolink:OMOP
            semantic: biolink:Disease
          outputs:
          - id: biolink:OMOP
            semantic: biolink:Drug
          predicate: biolink:correlated_with
          source: Columbia Open Health Data KP
          supportBatch: false
        - inputs:
          - id: biolink:OMOP
            semantic: biolink:Drug
          outputs:
          - id: biolink:OMOP
            semantic: biolink:Disease
          predicate: biolink:correlated_with
          source: Columbia Open Health Data KP
          supportBatch: false
        - inputs:
          - id: biolink:OMOP
            semantic: biolink:Drug
          outputs:
          - id: biolink:OMOP
            semantic: biolink:Drug
          predicate: biolink:correlated_with
          source: Columbia Open Health Data KP
          supportBatch: false
  /0.9.3/query:
    post:
      tags:
        - translator
        - trapi
      summary: 'Query COHD following NCATS Translator Reasoner Standard API version 0.9.3'
      description: >-
        This endpoint is temporarily provided to support TRAPI 0.9.3 queries
        
        Query the COHD API following the [NCATS Translator Reasoner Standard API](https://github.com/NCATSTranslator/ReasonerAPI).
        Only single hop queries are supported. See the example query_graph.
        
        For the source node, the curie must be specified (type is ignored).
        
        For the target node, both the curie and type are optional. If curie is specified for the target node, then the
        association between the two identified concepts is returned. If curie is not specified and type is specified,
        the associations between the source node and all concepts with the specified type are returned. If neither are
        specified, then the associations between the source node and all concepts are returned.
        
        COHD will attempt to map the CURIE to an OMOP concept and the node type to an OMOP domain.
      operationId: query093
      requestBody:
        description: Query information to be submitted
        required: true
        content:
          application/json:
            schema:
              $ref: '#/components/schemas/Query'
            example: >-
              {
                "max_results": 50,
                "message": {
                  "query_graph": {
                    "nodes": [
                      {
                        "id": "n00",
                        "curie": "MONDO:0021113",
                        "type": "biolink:Disease"
                      },
                      {
                        "id": "n01",
                        "type": "biolink:Procedure"
                      }
                    ],
                    "edges": [
                      {
                        "id": "e00",
                        "type": "biolink:correlated_with",
                        "source_id": "n00",
                        "target_id": "n01"
                      }
                    ]
                  }
                },
                "query_options": {
                  "method": "obsExpRatio",
                  "dataset_id": 3,
                  "confidence_interval": 0.99,
                  "min_cooccurrence": 50,
                  "threshold": 0.5,
                  "local_oxo": true,
                  "ontology_targets": {
                    "biolink:Disease": ["ICD9", "SNOMEDCT", "DOID"],
                    "biolink:Drug": ["RxNorm"],
                    "biolink:Procedure": ["ICD10PCS", "SNOMEDCT"],
                    "_DEFAULT": []
                  },
                  "biolink_only": true
                }
              }
      responses:
        '200':
          description: successful operation
          content:
            application/json:
              schema:
                $ref: '#/components/schemas/Message'
        '400':
          description: Invalid status value
      x-swagger-router-controller: swagger_server.controllers.query_controller
      x-bte-kgs-operations:
        - inputs:
          - id: biolink:OMOP
            semantic: biolink:Disease
          outputs:
          - id: biolink:OMOP
            semantic: biolink:Disease
          predicate: biolink:correlated_with
          source: Columbia Open Health Data KP
          supportBatch: false
        - inputs:
          - id: biolink:OMOP
            semantic: biolink:Disease
          outputs:
          - id: biolink:OMOP
            semantic: biolink:Drug
          predicate: biolink:correlated_with
          source: Columbia Open Health Data KP
          supportBatch: false
        - inputs:
          - id: biolink:OMOP
            semantic: biolink:Drug
          outputs:
          - id: biolink:OMOP
            semantic: biolink:Disease
          predicate: biolink:correlated_with
          source: Columbia Open Health Data KP
          supportBatch: false
        - inputs:
          - id: biolink:OMOP
            semantic: biolink:Drug
          outputs:
          - id: biolink:OMOP
            semantic: biolink:Drug
          predicate: biolink:correlated_with
          source: Columbia Open Health Data KP
          supportBatch: false
=======
>>>>>>> 153c1e62
  /translator/biolink_to_omop:
    post:
      tags:
        - translator
      summary: 'Map from Biolink to OMOP'
      description: >-
        Map Biolink CURIEs to OMOP concepts
      operationId: biolink_to_omop
      requestBody:
        description: List of CURIEs
        required: true
        content:
          application/json:
            schema:
              $ref: '#/components/schemas/CurieList'
            example: >-
              {
                  "curies": [
                      "HP:0002907",
                      "MONDO:0001187"
                  ]
              }
      responses:
        '200':
          description: >-
            OK. There may or may not be results. Note that some of the provided
            identifiers may not have been recognized.
          content:
            application/json:
              schema:
                additionalProperties:
                  description: Mapping from OMOP concept to Biolink
                  type: object
                  properties:
                    distance:
                      description: mapping distance
                      type: integer
                    omop_concept_id:
                      type: integer
                    omop_concept_name:
                      type: string
              example: >-
                {
                  "MONDO:0001187": {
                    "distance": 2,
                    "omop_concept_id": 197508,
                    "omop_concept_name": "Malignant tumor of urinary bladder"
                  }
                }
        '400':
          description: >-
            Bad request. The request is invalid according to this OpenAPI
            schema OR a specific identifier is believed to be invalid somehow
            (not just unrecognized).
          content:
            application/json:
              schema:
                type: string
        '500':
          description: >-
            Internal server error.
          content:
            application/json:
              schema:
                type: string
  /translator/omop_to_biolink:
    post:
      tags:
        - translator
      summary: 'Map from OMOP to Biolink'
      description: >-
        Map OMOP concepts to normalized Biolink nodes using SRI Node Normalizer.
      operationId: omop_to_biolink
      requestBody:
        description: List of OMOP IDs
        required: true
        content:
          application/json:
            schema:
              $ref: '#/components/schemas/OmopList'
            example: >-
              {
                  "omop_ids": [
                      78472,
                      197508
                  ]
              }
      responses:
        '200':
          description: >-
            OK. There may or may not be results. Note that some of the provided
            identifiers may not have been recognized.
            Mapping from OMOP concept to Biolink normalized nodes. See
            [SRI Node Normalizer](https://nodenormalization-sri.renci.org/docs#/) for response format
          content:
            application/json:
              schema:
                type: object
                additionalProperties:
                  type: object
                example: >-
                  {
                    "197508": {
                      "equivalent_identifiers": [
                          {
                              "identifier": "MONDO:0001187",
                              "label": "urinary bladder cancer"
                          },
                          {
                              "identifier": "DOID:11054"
                          },
                          {
                              "identifier": "OMIM:109800"
                          },
                          {
                              "identifier": "UMLS:C0005684"
                          },
                          {
                              "identifier": "NCIT:C9334"
                          },
                          {
                              "identifier": "SNOMEDCT:399326009"
                          }
                      ],
                      "id": {
                          "identifier": "MONDO:0001187",
                          "label": "urinary bladder cancer"
                      },
                      "type": [
                          "biolink:Disease",
                          "biolink:DiseaseOrPhenotypicFeature",
                          "biolink:BiologicalEntity",
                          "biolink:NamedThing"
                      ]
                    }
                  }
        '400':
          description: >-
            Bad request. The request is invalid according to this OpenAPI
            schema OR a specific identifier is believed to be invalid somehow
            (not just unrecognized).
          content:
            application/json:
              schema:
                type: string
        '500':
          description: >-
            Internal server error.
          content:
            application/json:
              schema:
                type: string
components:
  schemas:
    CurieList:
      description: list of CURIEs
      type: object
      properties:
        curies:
          title: "list of CURIEs"
          type: array
          items:
            type: string
    OmopList:
      description: list of OMOP IDs
      type: object
      properties:
        curies:
          title: "list of OMOP IDs"
          type: array
          items:
            type: integer
    QueryOptions:
      description: Additional query options that apply to COHD
      type: object
      properties:
        max_results:
          description: "The maximum number of results to be returned."
          type: integer
          example: 10
        dataset_id:
          description: "The COHD dataset to query"
          type: integer
          example: 3
        confidence_interval:
          description: "Criteria that the results are significant to the specified criteria level. This only applies when the method is 'obsExpRatio'. Default: not required."
          type: number
          example: 0.99
        min_cooccurrence:
          description: "Criteria that the results have a minimum co-occurrence count. Default: not required."
          type: integer
          example: 50
        threshold:
          description: "Criteria threshold to apply to the association metric. chiSquare: p-value < threshold. obsExpRatio: abs(ln_ratio) >= threshold. relativeFrequency: relative_frequency >= threshold."
          type: number
          example: 0.5
        local_oxo:
          description: "Whether to use the local implementation of OxO or the real implementation of OxO. Note, the local OxO implementation may contain outdated definitions and xrefs but runs faster. The real OxO has the most updated definitions and xrefs, but is slower (~1-2 seconds/concept). Default: true"
          type: boolean
          example: false
        biolink_only:
          description: "Whether to only include nodes in the knowledge graph and results that are Biolink compliant (as defined by ontology_targets). Default: true"
          type: boolean
          example: true
    Query:
      description: >-
        The Query class is used to package a user request for information. A
        Query object consists of a required Message object with optional
        additional properties. Additional properties are intended to convey
        implementation-specific or query-independent parameters. For example,
        an additional property specifying a log level could allow a user to
        override the default log level in order to receive more fine-grained
        log information when debugging an issue.
      x-body-name: request_body
      type: object
      properties:
        message:
          $ref: '#/components/schemas/Message'
          description: >-
            The query Message is a serialization of the user request. Content
            of the Message object depends on the intended TRAPI operation. For
            example, the fill operation requires a non-empty query_graph field
            as part of the Message, whereas other operations, e.g. overlay,
            require non-empty results and knowledge_graph fields.
        log_level:
          description: The least critical level of logs to return
          allOf:
            - $ref: '#/components/schemas/LogLevel'
          nullable: true
      additionalProperties: true
      required:
        - message
    Response:
      type: object
      description: >-
        The Response object contains the main payload when a TRAPI query
        endpoint interprets and responds to the submitted query successfully
        (i.e., HTTP Status Code 200). The message property contains the
        knowledge of the response (query graph, knowledge graph, and results).
        The status, description, and logs properties provide additional details
        about the response.
      properties:
        message:
          description: >-
            Contains the knowledge of the response (query graph, knowledge
            graph, and results).
          $ref: '#/components/schemas/Message'
        status:
          description: >-
            One of a standardized set of short codes,
            e.g. Success, QueryNotTraversable, KPsNotAvailable
          type: string
          example: Success
          nullable: true
        description:
          description: A brief human-readable description of the outcome
          type: string
          example: Success. 42 results found.
          nullable: true
        logs:
          description: >-
            Log entries containing errors, warnings, debugging information, etc
          type: array
          items:
            $ref: '#/components/schemas/LogEntry'
          nullable: true
      additionalProperties: true
      required:
        - message
    Message:
      description: >-
        The message object holds the main content of a Query or a Response in
        three properties: query_graph, results, and knowledge_graph.
        The query_graph property contains the query configuration, the results
        property contains any answers that are returned by the service,
        and knowledge_graph property contains lists of edges and nodes in the
        thought graph corresponding to this message. The content of these
        properties is context-dependent to the encompassing object and
        the TRAPI operation requested.
      type: object
      properties:
        results:
          description: >-
            List of all returned Result objects for the query posed.
            The list SHOULD NOT be assumed to be ordered. The 'score' property,
             if present, MAY be used to infer result rankings.
          type: array
          items:
            $ref: '#/components/schemas/Result'
          nullable: true
        query_graph:
          description: >-
            QueryGraph object that contains a serialization of a query in the
            form of a graph
          allOf:
            - $ref: '#/components/schemas/QueryGraph'
          nullable: true
        knowledge_graph:
          description: >-
            KnowledgeGraph object that contains lists of nodes and edges
            in the thought graph corresponding to the message
          allOf:
            - $ref: '#/components/schemas/KnowledgeGraph'
          nullable: true
      additionalProperties: false
    LogEntry:
      description: >-
        The LogEntry object contains information useful for tracing
        and debugging across Translator components.  Although an
        individual component (for example, an ARA or KP) may have its
        own logging and debugging infrastructure, this internal
        information is not, in general, available to other components.
        In addition to a timestamp and logging level, LogEntry
        includes a string intended to be read by a human, along with
        one of a standardized set of codes describing the condition of
        the component sending the message.
      type: object
      properties:
        timestamp:
          type: string
          format: date-time
          description: Timestamp in ISO 8601 format
          example: '2020-09-03T18:13:49+00:00'
          nullable: true
        level:
          allOf:
            - $ref: '#/components/schemas/LogLevel'
          nullable: true
        code:
          type: string
          description: >-
            One of a standardized set of short codes
            e.g. QueryNotTraversable, KPNotAvailable, KPResponseMalformed
          nullable: true
        message:
          type: string
          description: A human-readable log message
          nullable: true
      additionalProperties: true
    LogLevel:
      type: string
      description: Logging level
      enum:
        - ERROR
        - WARNING
        - INFO
        - DEBUG
    Result:
      type: object
      description: >-
        A Result object specifies the nodes and edges in the knowledge graph
        that satisfy the structure or conditions of a user-submitted query
        graph. It must contain a NodeBindings object (list of query graph node
        to knowledge graph node mappings) and an EdgeBindings object (list of
        query graph edge to knowledge graph edge mappings).
      properties:
        node_bindings:
          type: object
          description: >-
            The dictionary of Input Query Graph to Result Knowledge Graph node
            bindings where the dictionary keys are the key identifiers of the
            Query Graph nodes and the associated values of those keys are
            instances of NodeBinding schema type (see below). This value is an
            array of NodeBindings since a given query node may have multiple
            knowledge graph Node bindings in the result.
          additionalProperties:
            type: array
            items:
              $ref: '#/components/schemas/NodeBinding'
        edge_bindings:
          type: object
          description: >-
            The dictionary of Input Query Graph to Result Knowledge Graph edge
            bindings where the dictionary keys are the key identifiers of the
            Query Graph edges and the associated values of those keys are
            instances of EdgeBinding schema type (see below). This value is an
            array of EdgeBindings since a given query edge may resolve to
            multiple knowledge graph edges in the result.
          additionalProperties:
            type: array
            items:
              $ref: '#/components/schemas/EdgeBinding'
        score:
          type: number
          format: float
          example: 163.233
          description: >-
            A numerical score associated with this result indicating the
            relevance or confidence of this result relative to others in the
            returned set. Higher MUST be better.
      additionalProperties: true
      required:
        - node_bindings
        - edge_bindings
    NodeBinding:
      type: object
      properties:
        id:
          $ref: '#/components/schemas/CURIE'
          description: >-
            An instance of NodeBinding is a single KnowledgeGraph Node mapping,
            identified by the corresponding 'id' object key identifier of the
            Node within the Knowledge Graph. Instances of NodeBinding may
            include extra annotation (such annotation is not yet fully
            standardized).
      additionalProperties: true
      required:
        - id
    EdgeBinding:
      type: object
      description: >-
        A instance of EdgeBinding is a single KnowledgeGraph Edge mapping,
        identified by the corresponding 'id' object key identifier of the
        Edge within the Knowledge Graph. Instances of EdgeBinding may include
        extra annotation (such annotation is not yet fully standardized).
      properties:
        id:
          type: string
          description: The key identifier of a specific KnowledgeGraph Edge.
      additionalProperties: true
      required:
        - id
    KnowledgeGraph:
      type: object
      description: >-
        The knowledge graph associated with a set of results. The instances
        of Node and Edge defining this graph represent instances of
        biolink:NamedThing (concept nodes) and biolink:Association
        (relationship edges) representing (Attribute) annotated knowledge
        returned from the knowledge sources and inference agents wrapped by
        the given TRAPI implementation.
      properties:
        nodes:
          type: object
          description: >-
            Dictionary of Node instances used in the KnowledgeGraph,
            referenced elsewhere in the TRAPI output by the dictionary key.
          additionalProperties:
            $ref: '#/components/schemas/Node'
        edges:
          type: object
          description: >-
            Dictionary of Edge instances used in the KnowledgeGraph,
            referenced elsewhere in the TRAPI output by the dictionary key.
          additionalProperties:
            $ref: '#/components/schemas/Edge'
      additionalProperties: true
      required:
        - nodes
        - edges
    QueryGraph:
      type: object
      description: >-
        A graph representing a biomedical question. It serves as a template for
        each result (answer), where each bound knowledge graph node/edge is
        expected to obey the constraints of the associated query graph element.
      properties:
        nodes:
          type: object
          description: >-
            The node specifications. The keys of this map are unique node
            identifiers and the corresponding values include the constraints
            on bound nodes.
          additionalProperties:
            $ref: '#/components/schemas/QNode'
        edges:
          type: object
          description: >-
            The edge specifications. The keys of this map are unique edge
            identifiers and the corresponding values include the constraints
            on bound edges, in addition to specifying the subject and object
            QNodes.
          additionalProperties:
            $ref: '#/components/schemas/QEdge'
      additionalProperties: true
      required:
        - nodes
        - edges
    QNode:
      type: object
      description: A node in the QueryGraph used to represent an entity in a
        query. If a CURIE is not specified, any nodes matching the category
        of the QNode will be returned in the Results.
      properties:
        ids:
          type: array
          items:
            $ref: '#/components/schemas/CURIE'
          minItems: 1
          example: [OMIM:603903]
          description: CURIE identifier for this node
          nullable: true
        categories:
          type: array
          items:
            $ref: '#/components/schemas/BiolinkEntity'
          minItems: 1
          nullable: true
        is_set:
          type: boolean
          description: >-
            Boolean that if set to true, indicates that this QNode MAY have
            multiple KnowledgeGraph Nodes bound to it within each Result.
            The nodes in a set should be considered as a set of independent
            nodes, rather than a set of dependent nodes, i.e., the answer
            would still be valid if the nodes in the set were instead returned
            individually. Multiple QNodes may have is_set=True. If a QNode
            (n1) with is_set=True is connected to a QNode (n2) with
            is_set=False, each n1 must be connected to n2. If a QNode (n1)
            with is_set=True is connected to a QNode (n2) with is_set=True,
            each n1 must be connected to at least one n2.
          default: false
        constraints:
          type: array
          description: >-
            A list of contraints applied to a query node.
            If there are multiple items, they must all be true (equivalent
            to AND)
          items:
            $ref: '#/components/schemas/QueryConstraint'
          nullable: true
      additionalProperties: true
    QEdge:
      type: object
      description: >-
        An edge in the QueryGraph used as an filter pattern specification in a
        query. If optional predicate or relation properties are not specified,
        they are assumed to be wildcard matches to the target knowledge space.
        If specified, the ontological inheritance hierarchy associated with
        the terms provided is assumed, such that edge bindings returned may be
        an exact match to the given QEdge predicate or relation term ('class'),
        or to a term which is a subclass of the QEdge specified term.
      properties:
        predicates:
          type: array
          items:
            $ref: '#/components/schemas/BiolinkPredicate'
          minItems: 1
          nullable: true
        relation:
          type: string
          example: RO:0002447
          description: >-
            Query constraint against the relationship type term of this edge,
            as originally specified by, or curated by inference from, the
            original external source of knowledge. Note that this should
            often be specified as predicate ontology term CURIE, although
            this may not be strictly enforced.
          nullable: true
        subject:
          type: string
          example: https://omim.org/entry/603903
          description: >-
            Corresponds to the map key identifier of the
            subject concept node anchoring the query filter
            pattern for the query relationship edge.
        object:
          type: string
          example: https://www.uniprot.org/uniprot/P00738
          description: >-
            Corresponds to the map key identifier of the
            object concept node anchoring the query filter
            pattern for the query relationship edge.
        constraints:
          type: array
          description: >-
            A list of contraints applied to a query edge.
            If there are multiple items, they must all be true (equivalent
            to AND)
          items:
            $ref: '#/components/schemas/QueryConstraint'
          nullable: true
      additionalProperties: true
      required:
        - subject
        - object
    Node:
      type: object
      description: >-
        A node in the KnowledgeGraph which represents some biomedical
        concept. Nodes are identified by the keys in the KnowledgeGraph
        Node mapping.
      properties:
        name:
          type: string
          example: Haptoglobin
          description: Formal name of the entity
          nullable: true
        categories:
          type: array
          items:
            $ref: '#/components/schemas/BiolinkEntity'
          nullable: true
        attributes:
          type: array
          description: A list of attributes describing the node
          items:
            $ref: '#/components/schemas/Attribute'
          nullable: true
      additionalProperties: false
    Attribute:
      type: object
      description: >-
        Generic attribute for a node or an edge that expands the key-value
        pair concept by including fields for additional metadata. These fields
        can be used to describe the source of the statement made in key-value
        pair of the attribute object, or describe the attribute's value itself
        including its semantic type, or a url providing additional information
        about it.
      properties:
        attribute_type_id:
          $ref: '#/components/schemas/CURIE'
          description: >-
            The 'key' of the attribute object, holding a CURIE of an ontology
            property defining the attribute (preferably the CURIE of a
            Biolink association slot). This property captures the relationship
            asserted to hold between the value of the attribute, and the node
            or edge from  which it hangs. For example, that a value of
            '0.000153' represents a p-value supporting an edge, or that
            a value of 'ChEMBL' represents the original source of the knowledge
            expressed in the edge.
          example: Biolink:has_p-value_evidence, Biolink:has_original_source
        original_attribute_name:
          type: string
          description: >-
            The term used by the original source of an attribute to describe
            the meaning or significance of the value it captures. This may be
            a column name in a source tsv file, or a key in a source json
            document for the field in the data that held the attribute's
            value. Capturing this information  where possible lets us preserve
            what the original source said. Note that the data type is string'
            but the contents of the field could also be a CURIE of a third
            party ontology term.
          example: p-value
          nullable: true
        value:
          description: >-
            Value of the attribute. May be any data type, including a list.
          example: 0.000153
        value_type_id:
          allOf:
            - $ref: '#/components/schemas/CURIE'
          description: >-
            CURIE describing the semantic type of an  attribute's value. Use
            a Biolink class if possible, otherwise a term from an external
            ontology. If a suitable CURIE/identifier does not exist, enter a
            descriptive phrase here and submit the new type for consideration
            by the appropriate authority.
          example: EDAM:data_1187
          nullable: true
        attribute_source:
          type: string
          description: >-
            The source of the core assertion made by the key-value pair of an
            attribute object. Use a CURIE or namespace designator for this
            resource where possible.
          example: UniProtKB
          nullable: true
        value_url:
          type: string
          description: >-
            Human-consumable URL linking to a web document that provides
            additional information about an  attribute's value (not the node
            or the edge fom which it hangs).
          example: https://pubmed.ncbi.nlm.nih.gov/32529952
          nullable: true
        description:
          type: string
          description: >-
            Human-readable description for the attribute and its value.
          example: Assertion Authored By Dr. Trans L. Ator
          nullable: true
      required:
        - attribute_type_id
        - value
      additionalProperties: false
    Edge:
      type: object
      description: >-
        A specification of the semantic relationship linking two concepts
        that are expressed as nodes in the knowledge "thought" graph
        resulting from a query upon the underlying knowledge source.
      properties:
        predicate:
          allOf:
            - $ref: '#/components/schemas/BiolinkPredicate'
          nullable: true
        relation:
          type: string
          example: RO:0002447
          description: >-
            The relationship type term of this edge, originally specified by,
            or curated by inference from, the original source of knowledge.
            This should generally be specified as predicate ontology CURIE.
          nullable: true
        subject:
          $ref: '#/components/schemas/CURIE'
          example: OMIM:603903
          description: >-
            Corresponds to the map key CURIE of the
            subject concept node of this relationship edge.
        object:
          $ref: '#/components/schemas/CURIE'
          example: UniProtKB:P00738
          description: >-
            Corresponds to the map key CURIE of the
            object concept node of this relationship edge.
        attributes:
          type: array
          description: A list of additional attributes for this edge
          items:
            $ref: '#/components/schemas/Attribute'
          nullable: true
      additionalProperties: false
      required:
        - subject
        - object
    BiolinkEntity:
      description: >-
        Compact URI (CURIE) for a Biolink class, biolink:NamedThing
        or a child thereof. The CURIE must use the prefix 'biolink:'
        followed by the PascalCase class name.
      type: string
      pattern: ^biolink:[A-Z][a-zA-Z]*$
      externalDocs:
        description: Biolink model entities
        url: https://biolink.github.io/biolink-model/docs/NamedThing.html
      example: biolink:PhenotypicFeature
    BiolinkPredicate:
      description: >-
        CURIE for a Biolink 'predicate' slot, taken from the Biolink slot
        ('is_a') hierarchy rooted in biolink:related_to (snake_case). This
        predicate defines the Biolink relationship between the subject and
        object nodes of a biolink:Association defining a knowledge graph edge.
      type: string
      pattern: ^biolink:[a-z][a-z_]*$
      externalDocs:
        description: Biolink model predicates
        url: https://biolink.github.io/biolink-model/docs/related_to.html
      example: biolink:interacts_with
    CURIE:
      type: string
      description: >-
        A Compact URI, consisting of a prefix and a reference separated
        by a colon, such as UniProtKB:P00738. Via an external context
        definition, the CURIE prefix and colon may be replaced by a URI
        prefix, such as http://identifiers.org/uniprot/, to form a full
        URI.
      externalDocs:
        url: https://www.w3.org/TR/2010/NOTE-curie-20101216/
    MetaKnowledgeGraph:
      type: object
      description: >-
        Knowledge-map representation of this TRAPI web service. The meta
        knowledge graph is composed of the union of most specific categories
        and predicates for each node and edge.
      properties:
        nodes:
          type: object
          description: >-
            Collection of the most specific node categories provided by
            this TRAPI web service, indexed by Biolink class CURIEs.
            A node category is only exposed here if there is
            node for which that is the most specific category available.
          additionalProperties:
            $ref: '#/components/schemas/MetaNode'
        edges:
          type: array
          description: >-
            List of the most specific edges/predicates provided by this TRAPI
            web service. A predicate is only exposed here if there is an edge
            for which the predicate is the most specific available.
          items:
            $ref: '#/components/schemas/MetaEdge'
          minItems: 1
    MetaNode:
      type: object
      description: >-
        Description of a node category provided by this TRAPI web service.
      properties:
        id_prefixes:
          type: array
          description: >-
            List of CURIE prefixes for the node category that this TRAPI web
            service understands and accepts on the input.
          items:
            type: string
          minItems: 1
          example: [CHEMBL.COMPOUND, INCHIKEY]
      required:
        - id_prefixes
      additionalProperties: false
    MetaEdge:
      type: object
      description: >-
        Edge in a meta knowledge map describing relationship between a subject
        Biolink class and an object Biolink class.
      properties:
        subject:
          $ref: '#/components/schemas/BiolinkEntity'
          description: >-
            Subject node category of this relationship edge.
          example: biolink:ChemicalSubstance
        predicate:
          $ref: '#/components/schemas/BiolinkPredicate'
          description: >-
            Biolink relationship between the subject and object categories.
          example: biolink:affects
        object:
          $ref: '#/components/schemas/BiolinkEntity'
          description: >-
            Object node category of this relationship edge.
          example: biolink:Protein
        relations:
          type: array
          description: >-
            Low-level relations from the underlying source.
          items:
            type: string
          example: [inhibits, activates]
      required:
        - subject
        - predicate
        - object
      additionalProperties: false
    QueryConstraint:
      type: object
      description: >-
        Generic query constraint for a query node or query edge
      properties:
        id:
          allOf:
            - $ref: '#/components/schemas/CURIE'
          description: >-
            CURIE of the concept being constrained. For properties
            defined by the Biolink model this SHOULD be a biolink CURIE.
            otherwise, if possible, from the EDAM ontology. If a suitable
            CURIE does not exist, enter a descriptive phrase here and
            submit the new type for consideration by the appropriate
            authority.
          example: EDAM:data_0844
          nullable: false
        name:
          type: string
          description: >-
            Human-readable name or label for the constraint concept.
            If appropriate, it SHOULD be the term name of the CURIE used
            as the 'id'. This is redundant but required for human
            readability.
          example: molecular mass
          nullable: false
        not:
          type: boolean
          default: false
        operator:
          type: string
          description: >-
            Relationship between the database value and the constraint value
            for the specified id. The operators ==, >, and < mean
            is exactly equal to, is greater than, and is less than,
            respectively. The 'matches' operator indicates that the value
            is a regular expression to be evaluated. If value is a list type,
            then at least one evaluation must be true (equivalent to OR).
            This means that the == operator with a list acts like a SQL 'IN'
            clause. The 'not' property negates the operator such that not
            and == means 'not equal to' (or 'not in' for a list), and not >
            means <=, and not < means >=, and not matches means does not
            match. The '==' operator SHOULD NOT be used in a manner that
            describes an "is a" subclass relationship for the parent QNode.
          enum:
            - ==
            - '>'
            - <
            - matches
        value:
          example: 57.0
          description: >-
            Value of the attribute. May be any data type, including a list.
            If the value is a list and there are multiple items, at least one
            comparison must be true (equivalent to OR). If 'value' is of data
            type 'object', the keys of the object MAY be treated as a list.
            A 'list' data type paired with the '>' or '<' operators will
            encode extraneous comparisons, but this is permitted as it is in
            SQL and other languages.
        unit_id:
          example: UO:0000222
          description: >-
            CURIE of the units of the value or list of values in the 'value'
            property. The Units of Measurement Ontology (UO) should be used
            if possible. The unit_id MUST be provided for (lists of)
            numerical values that correspond to a quantity that has units.
        unit_name:
          example: kilodalton
          description: >-
            Term name that is associated with the CURIE of the units
            of the value or list of values in the 'value'
            property. The Units of Measurement Ontology (UO) SHOULD be used
            if possible. This property SHOULD be provided if a unit_id is
            provided. This is redundant but recommended for human readability.
      required:
        - name
        - id
        - operator
        - value
      additionalProperties: false
  x-bte-kgs-response-mappings:
    chi_square:
      biolink:OMOP: results.concept_id_2
      biolink:name: results.concept_2_name
      biolink:has_count: results.n_c1_c2
      biolink:p_value: results.adj_p-value
      biolink:chi_squared_statistic: results.chi_square
    obs_exp_ratio:
      biolink:OMOP: results.concept_id_2
      biolink:name: results.concept_2_name
      biolink:has_count: results.observed_count
    relative_frequency:
      biolink:OMOP: results.concept_id_2
      biolink:name: results.concept_2_name
      biolink:has_count: results.concept_pair_count
      biolink:has_total: results.concept_2_count
      biolink:has_quotient: results.relative_frequency
  responses: {}
  parameters: {}
  examples: {}
  requestBodies: {}
  securitySchemes: {}
  headers: {}
  links: {}
  callbacks: {}
security: []<|MERGE_RESOLUTION|>--- conflicted
+++ resolved
@@ -1,10 +1,4 @@
-<<<<<<< HEAD
-openapi: 3.0.0
-servers:
-  - url: 'https://covid.cohd.io/api/'
-=======
 openapi: 3.0.1
->>>>>>> 153c1e62
 info:
   description: |
     The Columbia Open Health Data (COHD) for COVID-19 Research API provides access to counts and frequencies (i.e., EHR visit prevalence) of conditions, procedures, drug exposures, and the co-occurrence frequencies between them for a cohort of hospitalized COVID-19 patients and two comparator cohorts of hospitalized influenza patients and hospitalized patients. Count and frequency data were derived from the [Columbia University Medical Center's](http://www.cumc.columbia.edu/) [OHDSI](https://www.ohdsi.org/) database including inpatient. Counts are the number of inpatient visits associated with the concept, e.g., diagnosed with a condition, exposed to a drug, or a procedure was performed. Frequencies are the number of unique visits associated with the concept divided by the total number of visits in the dataset, i.e., prevalence in the electronic health records. To protect patient privacy, all concepts and pairs of concepts where the count <= 10 were excluded, and counts were randomized by the Poisson distribution.         
@@ -43,17 +37,9 @@
     [OHDSI](https://www.ohdsi.org/)  
     [OMOP Common Data Model](https://github.com/OHDSI/CommonDataModel/wiki)  
     [Athena](http://athena.ohdsi.org) (OMOP vocabularies, search, concept relationships, concept hierarchy)  
-<<<<<<< HEAD
-    [Atlas](http://www.ohdsi.org/web/atlas/) (OMOP vocabularies, search, concept relationships, concept hierarchy, concept sets)   
-    [NCATS Biomedical Data Translator](https://sites.google.com/ncats.nih.gov/translator-io/home)   
-  version: 3.0.0
-  termsOfService: 'http://cohd.io/terms/'
+    [Atlas](http://www.ohdsi.org/web/atlas/) (OMOP vocabularies, search, concept relationships, concept hierarchy, concept sets)
+  version: 4.0.0
   title: Columbia Open Health Data (COHD) for COVID-19 Research
-=======
-    [Atlas](http://www.ohdsi.org/web/atlas/) (OMOP vocabularies, search, concept relationships, concept hierarchy, concept sets)      
-  version: 4.0.0
-  title: Columbia Open Health Data (COHD)
->>>>>>> 153c1e62
   contact:
     name: Casey Ta
     email: ct2865@cumc.columbia.edu
@@ -85,8 +71,8 @@
       url: https://github.com/NCATSTranslator/translator_extensions/blob/\
         production/x-trapi/
 servers:
-  - url: 'https://cohd.io/api/'
-    description: COHD production server
+  - url: 'https://covid.cohd.io/api/'
+    description: COHD-COVID production server
 externalDocs:
   description: >-
     Documentation for the NCATS Biomedical Translator Reasoners web services
@@ -1730,294 +1716,6 @@
             domain: Drug
           response_mapping:
             $ref: '#/components/x-bte-kgs-response-mappings/relative_frequency'
-<<<<<<< HEAD
-=======
-  /temporal/conceptAgeCounts:
-    get:
-      tags:
-        - Temporal Clinical Data
-      summary: Counts of ages when concepts were first observed in a patient
-      description: >
-        Counts of ages when concepts were first observed in a patient. Different concepts will have different bin_widths.
-        All binning schemes start with age 0, and no bin starts with an age > 90. The largest age bin includes all ages
-        greater or equal to the starting age of the bin. For example, with a bin_width of 4, the ages of each bin are
-        [0-3, 4-7, 8-11, ..., 84-87, 88+]. Counts in each bin are independently perturbed with a Poisson distribution.
-        Counts < 10 are suppressed, represented by the value 1. Counts of 0 are reported as 0.
-      parameters:
-        - name: dataset_id
-          in: query
-          required: false
-          schema:
-            type: integer
-          description: >-
-            The dataset_id of the data set to query. Default data set is the Temporal Beta data set.
-          example: 4
-        - name: concept_id
-          in: query
-          required: true
-          schema:
-            type: integer
-          description: 'An OMOP concept id, e.g., "313217"'
-          example: 313217
-      operationId: conceptAgeCounts
-      responses:
-        default:
-          description: Unexpected error
-        '200':
-          description: The concept's age distribution
-          content:
-            application/json:
-              schema:
-                type: object
-                properties:
-                  results:
-                    type: array
-                    items:
-                      type: object
-                      properties:
-                        dataset_id:
-                          type: integer
-                          example: 4
-                        concept_id:
-                          type: integer
-                          example: 313217
-                        concept_name:
-                          type: string
-                          example: "Atrial fibrillation"
-                        bin_width:
-                          type: integer
-                          example: 2
-                        counts:
-                          type: array
-                          description: Array of counts ordered from 0 to the largest bin. 
-                          items:
-                            type: integer
-                            example: 9000
-  /temporal/findSimilarAgeDistributions:
-    get:
-      tags:
-        - Temporal Clinical Data
-      summary: Find concepts with a similar concept-age distribution
-      description: >
-        Finds concepts with a similar concept-age distribution as with the desired concept_id.
-
-        Uses Jaccard similarity to compare concept-age distributions
-      parameters:
-        - name: dataset_id
-          in: query
-          required: false
-          schema:
-            type: integer
-          description: >-
-            The dataset_id of the data set to query. Default data set is the Temporal Beta data set.
-          example: 4
-        - name: concept_id
-          in: query
-          required: true
-          schema:
-            type: integer
-          description: 'An OMOP concept id, e.g., "313217"'
-          example: 313217
-        - name: exclude_related
-          in: query
-          required: false
-          schema:
-            type: boolean
-          description: 'True: excludes concepts that frequently co-occur (0-day delta) with concept_id. False: do not exclude. Default is True.'
-          example: true 
-        - name: restrict_type
-          in: query
-          required: false
-          schema:
-            type: boolean
-          description: >
-            (Optional) True: restricts potentially similar concepts to the same type of concept as concept_id, e.g., 
-            the same domain_id for Conditions, Drugs, and Procedures. For drugs, if the concept is an ingredient, also
-            restricts concept_class_id to 'Ingredient'.
-          example: true   
-        - name: threshold
-          in: query
-          required: false
-          schema:
-            type: number
-          description: Minimum threshold for similarity. Range is 0-1, higher is more similar. Default 0.7.
-          example: 0.7  
-        - name: limit
-          in: query
-          required: false
-          schema:
-            type: integer
-          description: Maximum number of concepts to return at each bin width. Default 20.
-          example: 20
-      operationId: findSimilarAgeDistributions
-      responses:
-        default:
-          description: Unexpected error
-        '200':
-          description: The concept's age distribution
-          content:
-            application/json:
-              schema:
-                type: object
-                properties:
-                  results:
-                    type: array
-                    items:
-                      type: object
-                      properties:
-                        dataset_id:
-                          type: integer
-                          example: 4
-                        concept_id:
-                          type: integer
-                          example: 313217
-                        concept_name:
-                          type: string
-                          example: "Atrial fibrillation"
-                        bin_width:
-                          type: integer
-                          example: 2
-                        counts:
-                          type: array
-                          description: Array of counts ordered from 0 to the largest bin. 
-                          items:
-                            type: integer
-                            example: 9000                            
-  /temporal/conceptPairDeltaCounts:
-    get:
-      tags:
-        - Temporal Clinical Data
-      summary: Counts of time deltas between
-      description: >
-        Counts of time differences (deltas) between when a pair of concepts were first observed in a patient. given
-        a pair of concepts (source_concept and target_concept), a positive delta indicates that source_concept was 
-        observed before target_concept. Likewise, a negaitve delta indicates that source_concept was observed after
-        target_concept. Performing this query with the two concepts swapped will produce a mirrored distribution.   
-          
-        Bin widths grow exponentially, and different concept pairs will have different bin_widths. The binning schemes
-        are as follows (delta bins with negative values mirror the positive delta bins):  
-          bin_width=1: [0 day, 1 day, 2-3 days, 4-7 days, 8-15 days, ..., 2048-4095 days (5.6-11.2y), and 4096+ days
-          (11.2+ years)].  
-          bin_width=2: [0 day, 1-3 days, 4-15 days, 16-63 days, ..., 256-1023 days, 1024+ days (2.8+ years)]  
-          bin_width=4: [0 day, 1-15 days, 16-255 days, 256+ days]  
-          bin_width=8: [0 day, 1-255 days, 256+ days]  
-          bin_width=16: [0 day, 1+ days]  
-          The 0-day bin never gets incorporated into larger bins.
-            
-        Counts in each bin are independently perturbed with a Poisson distribution. Counts < 10 are suppressed,
-        represented by the value 1. Counts of 0 are reported as 0.
-      parameters:
-        - name: dataset_id
-          in: query
-          required: false
-          schema:
-            type: integer
-          description: >-
-            The dataset_id of the data set to query. Default data set is the Temporal Beta data set. 
-          example: 4
-        - name: source_concept_id
-          in: query
-          required: true
-          schema:
-            type: integer
-          description: 'An OMOP concept id, e.g., "312327"'
-          example: 312327
-        - name: target_concept_id
-          in: query
-          required: true
-          schema:
-            type: integer
-          description: 'An OMOP concept id, e.g., "313217"'
-          example: 313217          
-      operationId: conceptPairDeltaCounts
-      responses:
-        default:
-          description: Unexpected error
-        '200':
-          description: The concept pair's delta distribution
-          content:
-            application/json:
-              schema:
-                type: object
-                properties:
-                  results:
-                    type: array
-                    items:
-                      type: object
-                      properties:
-                        dataset_id:
-                          type: integer
-                          example: 4
-                        source_concept_id:
-                          type: integer
-                          example: 312327
-                        source_concept_name:
-                          type: string
-                          example: "Acute myocardial infarction"
-                        target_concept_id:
-                          type: integer
-                          example: 313217
-                        target_concept_name:
-                          type: string
-                          example: "Atrial fibrillation"
-                        bin_width:
-                          type: integer
-                          example: 2
-                        n:
-                          type: integer
-                          example: 6
-                        counts:
-                          type: array
-                          description: Array of counts ordered from the most negative bin to the largest positive bin. 
-                          items:
-                            type: integer
-                            example: 9000
-  /temporal/sourceToTarget:
-    get:
-      tags:
-        - Temporal Clinical Data
-      summary: Temporal relationship between source_concept and target_concept.
-      description: >
-        Analysis to determine if there's a temporal relationship between the source_concept and the target_concept.  
-
-        Compares the delta distribution between source_concept and target_concept against delta distributions from
-        other concepts to the target_concept. Find comparable concepts by measuring similarity of the age distributions
-        to the age distribution of the source_concept.
-
-      parameters:
-        - name: dataset_id
-          in: query
-          required: false
-          schema:
-            type: integer
-          description: >-
-            The dataset_id of the data set to query. Default data set is the Temporal Beta data set.
-          example: 4
-        - name: source_concept_id
-          in: query
-          required: true
-          schema:
-            type: integer
-          description: 'An OMOP concept id, e.g., "312327"'
-          example: 312327
-        - name: target_concept_id
-          in: query
-          required: true
-          schema:
-            type: integer
-          description: 'An OMOP concept id, e.g., "313217"'
-          example: 313217          
-      operationId: sourceToTarget
-      responses:
-        default:
-          description: Unexpected error
-        '200':
-          description: The concept pair's delta distribution
-          content:
-            application/json:
-              schema:
-                type: object
->>>>>>> 153c1e62
   /predicates:
     get:
       deprecated: true
@@ -2085,13 +1783,8 @@
                   "query_graph": {
                     "nodes": {
                       "n00": {
-<<<<<<< HEAD
-                        "id": "MONDO:0021113",
-                        "category": "biolink:Disease"
-=======
-                        "ids": ["DOID:9053"],
+                        "ids": ["MONDO:0021113"],
                         "categories": ["biolink:Disease"]
->>>>>>> 153c1e62
                       },
                       "n01": {
                         "categories": ["biolink:Procedure"]
@@ -2148,164 +1841,6 @@
             application/json:
               schema:
                 type: string
-<<<<<<< HEAD
-      x-swagger-router-controller: swagger_server.controllers.query_controller
-      x-bte-kgs-operations:
-        - inputs:
-          - id: biolink:OMOP
-            semantic: biolink:Disease
-          outputs:
-          - id: biolink:OMOP
-            semantic: biolink:Disease
-          predicate: biolink:correlated_with
-          source: Columbia Open Health Data KP
-          supportBatch: false
-        - inputs:
-          - id: biolink:OMOP
-            semantic: biolink:Disease
-          outputs:
-          - id: biolink:OMOP
-            semantic: biolink:Drug
-          predicate: biolink:correlated_with
-          source: Columbia Open Health Data KP
-          supportBatch: false
-        - inputs:
-          - id: biolink:OMOP
-            semantic: biolink:Drug
-          outputs:
-          - id: biolink:OMOP
-            semantic: biolink:Disease
-          predicate: biolink:correlated_with
-          source: Columbia Open Health Data KP
-          supportBatch: false
-        - inputs:
-          - id: biolink:OMOP
-            semantic: biolink:Drug
-          outputs:
-          - id: biolink:OMOP
-            semantic: biolink:Drug
-          predicate: biolink:correlated_with
-          source: Columbia Open Health Data KP
-          supportBatch: false
-  /0.9.3/query:
-    post:
-      tags:
-        - translator
-        - trapi
-      summary: 'Query COHD following NCATS Translator Reasoner Standard API version 0.9.3'
-      description: >-
-        This endpoint is temporarily provided to support TRAPI 0.9.3 queries
-        
-        Query the COHD API following the [NCATS Translator Reasoner Standard API](https://github.com/NCATSTranslator/ReasonerAPI).
-        Only single hop queries are supported. See the example query_graph.
-        
-        For the source node, the curie must be specified (type is ignored).
-        
-        For the target node, both the curie and type are optional. If curie is specified for the target node, then the
-        association between the two identified concepts is returned. If curie is not specified and type is specified,
-        the associations between the source node and all concepts with the specified type are returned. If neither are
-        specified, then the associations between the source node and all concepts are returned.
-        
-        COHD will attempt to map the CURIE to an OMOP concept and the node type to an OMOP domain.
-      operationId: query093
-      requestBody:
-        description: Query information to be submitted
-        required: true
-        content:
-          application/json:
-            schema:
-              $ref: '#/components/schemas/Query'
-            example: >-
-              {
-                "max_results": 50,
-                "message": {
-                  "query_graph": {
-                    "nodes": [
-                      {
-                        "id": "n00",
-                        "curie": "MONDO:0021113",
-                        "type": "biolink:Disease"
-                      },
-                      {
-                        "id": "n01",
-                        "type": "biolink:Procedure"
-                      }
-                    ],
-                    "edges": [
-                      {
-                        "id": "e00",
-                        "type": "biolink:correlated_with",
-                        "source_id": "n00",
-                        "target_id": "n01"
-                      }
-                    ]
-                  }
-                },
-                "query_options": {
-                  "method": "obsExpRatio",
-                  "dataset_id": 3,
-                  "confidence_interval": 0.99,
-                  "min_cooccurrence": 50,
-                  "threshold": 0.5,
-                  "local_oxo": true,
-                  "ontology_targets": {
-                    "biolink:Disease": ["ICD9", "SNOMEDCT", "DOID"],
-                    "biolink:Drug": ["RxNorm"],
-                    "biolink:Procedure": ["ICD10PCS", "SNOMEDCT"],
-                    "_DEFAULT": []
-                  },
-                  "biolink_only": true
-                }
-              }
-      responses:
-        '200':
-          description: successful operation
-          content:
-            application/json:
-              schema:
-                $ref: '#/components/schemas/Message'
-        '400':
-          description: Invalid status value
-      x-swagger-router-controller: swagger_server.controllers.query_controller
-      x-bte-kgs-operations:
-        - inputs:
-          - id: biolink:OMOP
-            semantic: biolink:Disease
-          outputs:
-          - id: biolink:OMOP
-            semantic: biolink:Disease
-          predicate: biolink:correlated_with
-          source: Columbia Open Health Data KP
-          supportBatch: false
-        - inputs:
-          - id: biolink:OMOP
-            semantic: biolink:Disease
-          outputs:
-          - id: biolink:OMOP
-            semantic: biolink:Drug
-          predicate: biolink:correlated_with
-          source: Columbia Open Health Data KP
-          supportBatch: false
-        - inputs:
-          - id: biolink:OMOP
-            semantic: biolink:Drug
-          outputs:
-          - id: biolink:OMOP
-            semantic: biolink:Disease
-          predicate: biolink:correlated_with
-          source: Columbia Open Health Data KP
-          supportBatch: false
-        - inputs:
-          - id: biolink:OMOP
-            semantic: biolink:Drug
-          outputs:
-          - id: biolink:OMOP
-            semantic: biolink:Drug
-          predicate: biolink:correlated_with
-          source: Columbia Open Health Data KP
-          supportBatch: false
-=======
->>>>>>> 153c1e62
   /translator/biolink_to_omop:
     post:
       tags:
