--- conflicted
+++ resolved
@@ -52,13 +52,8 @@
   x-accessRestriction: none
   x-implementationLanguage: Python
 servers:
-<<<<<<< HEAD
-  - url: 'https://covid.cohd.io/api/'
+  - url: 'https://covid.cohd.io/api'
     description: COHD-COVID production server
-=======
-  - url: 'https://cohd.io/api'
-    description: COHD production server
->>>>>>> fb55ad90
 tags:
   - name: Metadata
     description: COHD metadata
