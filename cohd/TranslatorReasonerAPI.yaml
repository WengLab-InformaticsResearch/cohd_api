openapi: 3.0.1
info:
  description: |
<<<<<<< HEAD
    The Columbia Open Health Data (COHD) for COVID-19 Research TRAPI API provides access to associations derived from
    clinical data between diseases, phenotypic features, drugs, procedures, and demographic features.
    
    COHD for COVID-19 Research was developed at the
    [Columbia University Department of Biomedical Informatics](https://www.dbmi.columbia.edu/)
=======
    The Columbia Open Health Data (COHD) TRAPI API provides access to associations derived from clinical data between
    diseases, phenotypic features, drugs, procedures, and demographic features.

    COHD was developed at the [Columbia University Department of Biomedical Informatics](https://www.dbmi.columbia.edu/)
>>>>>>> 7d93e29c
    as a collaboration between the [Weng Lab](http://people.dbmi.columbia.edu/~chw7007/),
    [Tatonetti Lab](http://tatonettilab.org/), and the
    [NCATS Biomedical Data Translator](https://ncats.nih.gov/translator) program.
    This work was supported in part by grants: NCATS OT2TR003434, NCATS OT3TR002027, NLM R01LM009886-08A1, and
    NIGMS R01GM107145.

    The following external resources may be useful:
    [OHDSI](https://www.ohdsi.org/)
    [OMOP Common Data Model](https://github.com/OHDSI/CommonDataModel/wiki)
    [Athena](http://athena.ohdsi.org) (OMOP vocabularies, search, concept relationships, concept hierarchy)
    [Atlas](http://www.ohdsi.org/web/atlas/) (OMOP vocabularies, search, concept relationships, concept hierarchy,
    concept sets)
<<<<<<< HEAD
  version: 5.0.0
  title: COHD for COVID-19 Research TRAPI
=======
  version: 5.1.1
  title: COHD TRAPI 1.2
>>>>>>> 7d93e29c
  contact:
    name: Casey Ta
    email: ct2865@cumc.columbia.edu
    x-role: responsible developer
    url: 'http://chunhualab.org/'
  license:
    name: Apache 2.0
    url: http://www.apache.org/licenses/LICENSE-2.0.html
  termsOfService: 'http://cohd.nsides.io/terms/'
  x-translator:
    component: KP
    team:
      - Clinical Data Provider
    biolink-version: 2.2.1
    externalDocs:
      description: >-
        The values for component and team are restricted according to this
        external JSON schema. See schema and examples at url
      url: https://github.com/NCATSTranslator/translator_extensions/blob/\
        production/x-translator/
  x-trapi:
    version: 1.2.0
    asyncquery: false
    operations:
      - lookup
    externalDocs:
      description: >-
        The values for version are restricted according to the regex in
        this external JSON schema. See schema and examples at url
      url: https://github.com/NCATSTranslator/translator_extensions/blob/\
        production/x-trapi/
servers:
<<<<<<< HEAD
  - url: 'https://covid.cohd.io/api/'
    description: COHD for COVID-19 Research TRAPI Server
=======
  - url: 'https://cohd.io/api/'
    description: COHD TRAPI Development Server
>>>>>>> 7d93e29c
externalDocs:
  description: >-
    Documentation for the NCATS Biomedical Translator Reasoners web services
  url: https://github.com/NCATSTranslator/ReasonerAPI
tags:
  - name: meta_knowledge_graph
    description: >-
      Retreive the meta knowledge graph representation of this
      TRAPI web service.
  - name: query
    description: Initiate a query and wait to receive the response
  - name: asyncquery
    description: Initiate a query with a callback to receive the response
  - name: translator
    description: Required for SmartAPI validation of x-translator
  - name: trapi
    description: Required for SmartAPI validation of x-trapi
paths:
  /meta_knowledge_graph:
    get:
      tags:
        - meta_knowledge_graph
      summary: Meta knowledge graph representation of this TRAPI web service.
      responses:
        '200':
          description: >-
            Returns meta knowledge graph representation of this TRAPI web
            service.
          content:
            application/json:
              schema:
                $ref: '#/components/schemas/MetaKnowledgeGraph'
  /query:
    post:
      tags:
        - query
      summary: >-
        Query COHD-COVID following NCATS Translator Reasoner Standard API. Initiate a query and wait to receive a
        Response
      description: >-
        Query the COHD-COVID API following the
        [NCATS Translator Reasoner Standard API](https://github.com/NCATSTranslator/ReasonerAPI).
        Only single hop queries are supported. See the example query_graph.
<<<<<<< HEAD
        
        The COHD-COVID data are natively represented using OMOP. COHD-COVID will attempt to map between Biolink and OMOP
        both in the input and response.
=======

        The COHD data are natively represented using OMOP. COHD will attempt to map between Biolink and OMOP both in the
        input and response.
>>>>>>> 7d93e29c
      operationId: query
      requestBody:
        description: Query information to be submitted
        required: true
        content:
          application/json:
            schema:
              $ref: '#/components/schemas/Query'
            example: >-
              {
                "message": {
                  "query_graph": {
                    "nodes": {
                      "n00": {
                        "ids": ["DOID:9053"],
                        "categories": ["biolink:Disease"]
                      },
                      "n01": {
                        "categories": ["biolink:Procedure"]
                      }
                    },
                    "edges": {
                      "e00": {
                        "predicates": ["biolink:correlated_with"],
                        "subject": "n00",
                        "object": "n01"
                      }
                    }
                  }
                },
                "query_options": {
                  "dataset_id": 3,
                  "confidence_interval": 0.99,
                  "min_cooccurrence": 50,
                  "threshold": 0.5,
                  "local_oxo": true,
                  "max_results": 50,
                  "biolink_only": true
                }
              }
      responses:
        '200':
          description: >-
            OK. There may or may not be results. Note that some of the provided
            identifiers may not have been recognized.
          content:
            application/json:
              schema:
                $ref: '#/components/schemas/Response'
        '400':
          description: >-
            Bad request. The request is invalid according to this OpenAPI
            schema OR a specific identifier is believed to be invalid somehow
            (not just unrecognized).
          content:
            application/json:
              schema:
                type: string
        '500':
          description: >-
            Internal server error.
          content:
            application/json:
              schema:
                type: string
        '501':
          description: >-
            Not implemented.
          content:
            application/json:
              schema:
                type: string
  /asyncquery:
    post:
      tags:
        - asyncquery
      summary: Initiate a query with a callback to receive the response
      description: ''
      requestBody:
        description: Query information to be submitted
        required: true
        content:
          application/json:
            schema:
              $ref: '#/components/schemas/AsyncQuery'
      responses:
        '200':
          description: >-
            The query is accepted for processing and the Response will be
            sent to the callback url when complete.
          content:
            application/json:
              schema:
                type: string
        '400':
          description: >-
            Bad request. The request is invalid according to this OpenAPI
            schema OR a specific identifier is believed to be invalid somehow
            (not just unrecognized).
          content:
            application/json:
              schema:
                type: string
        '500':
          description: >-
            Internal server error.
          content:
            application/json:
              schema:
                type: string
        '501':
          description: >-
            Not implemented.
          content:
            application/json:
              schema:
                type: string
components:
  schemas:
    QueryOptions:
      description: Additional query options that apply to COHD-COVID
      type: object
      properties:
        max_results:
          description: "The maximum number of results to be returned."
          type: integer
          example: 10
        dataset_id:
          description: "The COHD-COVID dataset to query"
          type: integer
          example: 3
        confidence_interval:
          description: "Criteria that the results are significant to the specified criteria level. This only applies when the method is 'obsExpRatio'. Default: not required."
          type: number
          example: 0.99
        min_cooccurrence:
          description: "Criteria that the results have a minimum co-occurrence count. Default: not required."
          type: integer
          example: 50
        threshold:
          description: "Criteria threshold to apply to the association metric. chiSquare: p-value < threshold. obsExpRatio: abs(ln_ratio) >= threshold. relativeFrequency: relative_frequency >= threshold."
          type: number
          example: 0.5
        local_oxo:
          description: "Whether to use the local implementation of OxO or the real implementation of OxO. Note, the local OxO implementation may contain outdated definitions and xrefs but runs faster. The real OxO has the most updated definitions and xrefs, but is slower (~1-2 seconds/concept). Default: true"
          type: boolean
          example: false
        biolink_only:
          description: "Whether to only include nodes in the knowledge graph and results that are Biolink compliant (as defined by ontology_targets). Default: true"
          type: boolean
          example: true
    Query:
      description: >-
        The Query class is used to package a user request for information. A
        Query object consists of a required Message object with optional
        additional properties. Additional properties are intended to convey
        implementation-specific or query-independent parameters. For example,
        an additional property specifying a log level could allow a user to
        override the default log level in order to receive more fine-grained
        log information when debugging an issue.
      x-body-name: request_body
      type: object
      properties:
        message:
          $ref: '#/components/schemas/Message'
          description: >-
            The query Message is a serialization of the user request. Content
            of the Message object depends on the intended TRAPI operation. For
            example, the fill operation requires a non-empty query_graph field
            as part of the Message, whereas other operations, e.g. overlay,
            require non-empty results and knowledge_graph fields.
        log_level:
          description: The least critical level of logs to return
          allOf:
            - $ref: '#/components/schemas/LogLevel'
          nullable: true
        workflow:
          description: List of workflow steps to be executed.
          $ref: http://standards.ncats.io/workflow/1.0.0/schema
      additionalProperties: true
      required:
        - message
    AsyncQuery:
      description: >-
        The AsyncQuery class is effectively the same as the Query class but
        it requires a callback property.
      x-body-name: request_body
      type: object
      properties:
        callback:
          type: string
          format: uri
          pattern: ^https?://
          description: >-
            Upon completion, this server will send a POST request to the
            callback URL with `Content-Type: application/json` header and
            request body containing a JSON-encoded `Response` object.
            The server MAY POST `Response` objects before work is fully
            complete to provide interim results with a Response.status
            value of 'Running'. If a POST operation to the callback URL
            does not succeed, the server SHOULD retry the POST at least
            once.
        message:
          $ref: '#/components/schemas/Message'
          description: >-
            The query Message is a serialization of the user request. Content
            of the Message object depends on the intended TRAPI operation. For
            example, the fill operation requires a non-empty query_graph field
            as part of the Message, whereas other operations, e.g. overlay,
            require non-empty results and knowledge_graph fields.
        log_level:
          description: The least critical level of logs to return
          allOf:
            - $ref: '#/components/schemas/LogLevel'
          nullable: true
        workflow:
          description: List of workflow steps to be executed.
          $ref: http://standards.ncats.io/workflow/1.0.0/schema
      additionalProperties: true
      required:
        - callback
        - message
    Response:
      type: object
      description: >-
        The Response object contains the main payload when a TRAPI query
        endpoint interprets and responds to the submitted query successfully
        (i.e., HTTP Status Code 200). The message property contains the
        knowledge of the response (query graph, knowledge graph, and results).
        The status, description, and logs properties provide additional details
        about the response.
      properties:
        message:
          description: >-
            Contains the knowledge of the response (query graph, knowledge
            graph, and results).
          $ref: '#/components/schemas/Message'
        status:
          description: >-
            One of a standardized set of short codes,
            e.g. Success, QueryNotTraversable, KPsNotAvailable
          type: string
          example: Success
          nullable: true
        description:
          description: A brief human-readable description of the outcome
          type: string
          example: Success. 42 results found.
          nullable: true
        logs:
          description: >-
            Log entries containing errors, warnings, debugging information, etc
          type: array
          items:
            $ref: '#/components/schemas/LogEntry'
          nullable: true
        workflow:
          description: List of workflow steps that were executed.
          $ref: http://standards.ncats.io/workflow/1.0.0/schema
      additionalProperties: true
      required:
        - message
    Message:
      description: >-
        The message object holds the main content of a Query or a Response in
        three properties: query_graph, results, and knowledge_graph.
        The query_graph property contains the query configuration, the results
        property contains any answers that are returned by the service,
        and knowledge_graph property contains lists of edges and nodes in the
        thought graph corresponding to this message. The content of these
        properties is context-dependent to the encompassing object and
        the TRAPI operation requested.
      type: object
      properties:
        results:
          description: >-
            List of all returned Result objects for the query posed.
            The list SHOULD NOT be assumed to be ordered. The 'score' property,
             if present, MAY be used to infer result rankings.
          type: array
          items:
            $ref: '#/components/schemas/Result'
          nullable: true
        query_graph:
          description: >-
            QueryGraph object that contains a serialization of a query in the
            form of a graph
          allOf:
            - $ref: '#/components/schemas/QueryGraph'
          nullable: true
        knowledge_graph:
          description: >-
            KnowledgeGraph object that contains lists of nodes and edges
            in the thought graph corresponding to the message
          allOf:
            - $ref: '#/components/schemas/KnowledgeGraph'
          nullable: true
      additionalProperties: false
    LogEntry:
      description: >-
        The LogEntry object contains information useful for tracing
        and debugging across Translator components.  Although an
        individual component (for example, an ARA or KP) may have its
        own logging and debugging infrastructure, this internal
        information is not, in general, available to other components.
        In addition to a timestamp and logging level, LogEntry
        includes a string intended to be read by a human, along with
        one of a standardized set of codes describing the condition of
        the component sending the message.
      type: object
      properties:
        timestamp:
          type: string
          format: date-time
          description: Timestamp in ISO 8601 format
          example: '2020-09-03T18:13:49+00:00'
          nullable: true
        level:
          allOf:
            - $ref: '#/components/schemas/LogLevel'
          nullable: true
        code:
          type: string
          description: >-
            One of a standardized set of short codes
            e.g. QueryNotTraversable, KPNotAvailable, KPResponseMalformed
          nullable: true
        message:
          type: string
          description: A human-readable log message
          nullable: true
      additionalProperties: true
    LogLevel:
      type: string
      description: Logging level
      enum:
        - ERROR
        - WARNING
        - INFO
        - DEBUG
    Result:
      type: object
      description: >-
        A Result object specifies the nodes and edges in the knowledge graph
        that satisfy the structure or conditions of a user-submitted query
        graph. It must contain a NodeBindings object (list of query graph node
        to knowledge graph node mappings) and an EdgeBindings object (list of
        query graph edge to knowledge graph edge mappings).
      properties:
        node_bindings:
          type: object
          description: >-
            The dictionary of Input Query Graph to Result Knowledge Graph node
            bindings where the dictionary keys are the key identifiers of the
            Query Graph nodes and the associated values of those keys are
            instances of NodeBinding schema type (see below). This value is an
            array of NodeBindings since a given query node may have multiple
            knowledge graph Node bindings in the result.
          additionalProperties:
            type: array
            items:
              $ref: '#/components/schemas/NodeBinding'
        edge_bindings:
          type: object
          description: >-
            The dictionary of Input Query Graph to Result Knowledge Graph edge
            bindings where the dictionary keys are the key identifiers of the
            Query Graph edges and the associated values of those keys are
            instances of EdgeBinding schema type (see below). This value is an
            array of EdgeBindings since a given query edge may resolve to
            multiple knowledge graph edges in the result.
          additionalProperties:
            type: array
            items:
              $ref: '#/components/schemas/EdgeBinding'
        score:
          type: number
          format: float
          example: 163.233
          description: >-
            A numerical score associated with this result indicating the
            relevance or confidence of this result relative to others in the
            returned set. Higher MUST be better.
      additionalProperties: true
      required:
        - node_bindings
        - edge_bindings
    NodeBinding:
      type: object
      properties:
        id:
          $ref: '#/components/schemas/CURIE'
          description: >-
            An instance of NodeBinding is a single KnowledgeGraph Node mapping,
            identified by the corresponding 'id' object key identifier of the
            Node within the Knowledge Graph. Instances of NodeBinding may
            include extra annotation (such annotation is not yet fully
            standardized).
      additionalProperties: true
      required:
        - id
    EdgeBinding:
      type: object
      description: >-
        A instance of EdgeBinding is a single KnowledgeGraph Edge mapping,
        identified by the corresponding 'id' object key identifier of the
        Edge within the Knowledge Graph. Instances of EdgeBinding may include
        extra annotation (such annotation is not yet fully standardized).
      properties:
        id:
          type: string
          description: The key identifier of a specific KnowledgeGraph Edge.
        attributes:
          type: array
          description: >-
            A list of attributes providing further information about the
            edge binding. This is not intended for capturing edge attributes
            and should only be used for properties that vary from result to
            result.
          items:
            $ref: '#/components/schemas/Attribute'
          nullable: true
      additionalProperties: true
      required:
        - id
    KnowledgeGraph:
      type: object
      description: >-
        The knowledge graph associated with a set of results. The instances
        of Node and Edge defining this graph represent instances of
        biolink:NamedThing (concept nodes) and biolink:Association
        (relationship edges) representing (Attribute) annotated knowledge
        returned from the knowledge sources and inference agents wrapped by
        the given TRAPI implementation.
      properties:
        nodes:
          type: object
          description: >-
            Dictionary of Node instances used in the KnowledgeGraph,
            referenced elsewhere in the TRAPI output by the dictionary key.
          additionalProperties:
            $ref: '#/components/schemas/Node'
        edges:
          type: object
          description: >-
            Dictionary of Edge instances used in the KnowledgeGraph,
            referenced elsewhere in the TRAPI output by the dictionary key.
          additionalProperties:
            $ref: '#/components/schemas/Edge'
      additionalProperties: true
      required:
        - nodes
        - edges
    QueryGraph:
      type: object
      description: >-
        A graph representing a biomedical question. It serves as a template for
        each result (answer), where each bound knowledge graph node/edge is
        expected to obey the constraints of the associated query graph element.
      properties:
        nodes:
          type: object
          description: >-
            The node specifications. The keys of this map are unique node
            identifiers and the corresponding values include the constraints
            on bound nodes.
          additionalProperties:
            $ref: '#/components/schemas/QNode'
        edges:
          type: object
          description: >-
            The edge specifications. The keys of this map are unique edge
            identifiers and the corresponding values include the constraints
            on bound edges, in addition to specifying the subject and object
            QNodes.
          additionalProperties:
            $ref: '#/components/schemas/QEdge'
      additionalProperties: true
      required:
        - nodes
        - edges
    QNode:
      type: object
      description: A node in the QueryGraph used to represent an entity in a
        query. If a CURIE is not specified, any nodes matching the category
        of the QNode will be returned in the Results.
      properties:
        ids:
          type: array
          items:
            $ref: '#/components/schemas/CURIE'
          minItems: 1
          example: [OMIM:603903]
          description: CURIE identifier for this node
          nullable: true
        categories:
          type: array
          items:
            $ref: '#/components/schemas/BiolinkEntity'
          minItems: 1
          nullable: true
        is_set:
          type: boolean
          description: >-
            Boolean that if set to true, indicates that this QNode MAY have
            multiple KnowledgeGraph Nodes bound to it within each Result.
            The nodes in a set should be considered as a set of independent
            nodes, rather than a set of dependent nodes, i.e., the answer
            would still be valid if the nodes in the set were instead returned
            individually. Multiple QNodes may have is_set=True. If a QNode
            (n1) with is_set=True is connected to a QNode (n2) with
            is_set=False, each n1 must be connected to n2. If a QNode (n1)
            with is_set=True is connected to a QNode (n2) with is_set=True,
            each n1 must be connected to at least one n2.
          default: false
        constraints:
          type: array
          description: >-
            A list of contraints applied to a query node.
            If there are multiple items, they must all be true (equivalent
            to AND)
          items:
            $ref: '#/components/schemas/QueryConstraint'
          nullable: true
      additionalProperties: true
    QEdge:
      type: object
      description: >-
        An edge in the QueryGraph used as an filter pattern specification in a
        query. If optional predicate or relation properties are not specified,
        they are assumed to be wildcard matches to the target knowledge space.
        If specified, the ontological inheritance hierarchy associated with
        the terms provided is assumed, such that edge bindings returned may be
        an exact match to the given QEdge predicate or relation term ('class'),
        or to a term which is a subclass of the QEdge specified term.
      properties:
        predicates:
          type: array
          items:
            $ref: '#/components/schemas/BiolinkPredicate'
          minItems: 1
          nullable: true
        subject:
          type: string
          example: https://omim.org/entry/603903
          description: >-
            Corresponds to the map key identifier of the
            subject concept node anchoring the query filter
            pattern for the query relationship edge.
        object:
          type: string
          example: https://www.uniprot.org/uniprot/P00738
          description: >-
            Corresponds to the map key identifier of the
            object concept node anchoring the query filter
            pattern for the query relationship edge.
        constraints:
          type: array
          description: >-
            A list of contraints applied to a query edge.
            If there are multiple items, they must all be true (equivalent
            to AND)
          items:
            $ref: '#/components/schemas/QueryConstraint'
          nullable: true
      additionalProperties: true
      required:
        - subject
        - object
    Node:
      type: object
      description: >-
        A node in the KnowledgeGraph which represents some biomedical
        concept. Nodes are identified by the keys in the KnowledgeGraph
        Node mapping.
      properties:
        name:
          type: string
          example: Haptoglobin
          description: Formal name of the entity
          nullable: true
        categories:
          type: array
          items:
            $ref: '#/components/schemas/BiolinkEntity'
          nullable: true
        attributes:
          type: array
          description: A list of attributes describing the node
          items:
            $ref: '#/components/schemas/Attribute'
          nullable: true
      additionalProperties: false
    Attribute:
      type: object
      description: >-
        Generic attribute for a node or an edge that expands the key-value
        pair concept by including fields for additional metadata. These fields
        can be used to describe the source of the statement made in a key-value
        pair of the attribute object, or describe the attribute's value itself
        including its semantic type, or a url providing additional information
        about it. An attribute may be further qualified with a SubAttribute
        (for example to provide confidence intervals on a value).
      properties:
        attribute_type_id:
          $ref: '#/components/schemas/CURIE'
          description: >-
            The 'key' of the attribute object, holding a CURIE of an ontology
            property defining the attribute (preferably the CURIE of a
            Biolink association slot). This property captures the relationship
            asserted to hold between the value of the attribute, and the node
            or edge from  which it hangs. For example, that a value of
            '0.000153' represents a p-value supporting an edge, or that
            a value of 'ChEMBL' represents the original source of the knowledge
            expressed in the edge.
          example: Biolink:has_p-value_evidence, Biolink:has_original_source
        original_attribute_name:
          type: string
          description: >-
            The term used by the original source of an attribute to describe
            the meaning or significance of the value it captures. This may be
            a column name in a source tsv file, or a key in a source json
            document for the field in the data that held the attribute's
            value. Capturing this information  where possible lets us preserve
            what the original source said. Note that the data type is string'
            but the contents of the field could also be a CURIE of a third
            party ontology term.
          example: p-value
          nullable: true
        value:
          description: >-
            Value of the attribute. May be any data type, including a list.
          example: 0.000153
        value_type_id:
          allOf:
            - $ref: '#/components/schemas/CURIE'
          description: >-
            CURIE describing the semantic type of an  attribute's value. Use
            a Biolink class if possible, otherwise a term from an external
            ontology. If a suitable CURIE/identifier does not exist, enter a
            descriptive phrase here and submit the new type for consideration
            by the appropriate authority.
          example: EDAM:data_1187
          nullable: true
        attribute_source:
          type: string
          description: >-
            The source of the core assertion made by the key-value pair of an
            attribute object. Use a CURIE or namespace designator for this
            resource where possible.
          example: UniProtKB
          nullable: true
        value_url:
          type: string
          description: >-
            Human-consumable URL linking to a web document that provides
            additional information about an  attribute's value (not the node
            or the edge fom which it hangs).
          example: https://pubmed.ncbi.nlm.nih.gov/32529952
          nullable: true
        description:
          type: string
          description: >-
            Human-readable description for the attribute and its value.
          example: Assertion Authored By Dr. Trans L. Ator
          nullable: true
        attributes:
          type: array
          description: >-
            A list of attributes providing further information about the
            parent attribute (for example to provide provenance
            information about the parent attribute).
          items:
            $ref: '#/components/schemas/SubAttribute'
          nullable: true
      required:
        - attribute_type_id
        - value
      additionalProperties: false
    SubAttribute:
      type: object
      description: >-
        Second-level attribute that can be used to qualify information
        contained in a primary Attribute attached to a Node or Edge.
      properties:
        attribute_type_id:
          $ref: '#/components/schemas/CURIE'
          description: >-
            The 'key' of the attribute object, holding a CURIE of an ontology
            property defining the attribute (preferably the CURIE of a
            Biolink association slot). This property captures the relationship
            asserted to hold between the value of the attribute, and the node
            or edge from  which it hangs. For example, that a value of
            '0.000153' represents a p-value supporting an edge, or that
            a value of 'ChEMBL' represents the original source of the knowledge
            expressed in the edge.
          example: Biolink:has_p-value_evidence, Biolink:has_original_source
        original_attribute_name:
          type: string
          description: >-
            The term used by the original source of an attribute to describe
            the meaning or significance of the value it captures. This may be
            a column name in a source tsv file, or a key in a source json
            document for the field in the data that held the attribute's
            value. Capturing this information  where possible lets us preserve
            what the original source said. Note that the data type is string'
            but the contents of the field could also be a CURIE of a third
            party ontology term.
          example: p-value
          nullable: true
        value:
          description: >-
            Value of the attribute. May be any data type, including a list.
          example: 0.000153
        value_type_id:
          allOf:
            - $ref: '#/components/schemas/CURIE'
          description: >-
            CURIE describing the semantic type of an  attribute's value. Use
            a Biolink class if possible, otherwise a term from an external
            ontology. If a suitable CURIE/identifier does not exist, enter a
            descriptive phrase here and submit the new type for consideration
            by the appropriate authority.
          example: EDAM:data_1187
          nullable: true
        attribute_source:
          type: string
          description: >-
            The source of the core assertion made by the key-value pair of an
            attribute object. Use a CURIE or namespace designator for this
            resource where possible.
          example: UniProtKB
          nullable: true
        value_url:
          type: string
          description: >-
            Human-consumable URL linking to a web document that provides
            additional information about an  attribute's value (not the node
            or the edge fom which it hangs).
          example: https://pubmed.ncbi.nlm.nih.gov/32529952
          nullable: true
        description:
          type: string
          description: >-
            Human-readable description for the attribute and its value.
          example: Assertion Authored By Dr. Trans L. Ator
          nullable: true
      required:
        - attribute_type_id
        - value
      additionalProperties: false
    Edge:
      type: object
      description: >-
        A specification of the semantic relationship linking two concepts
        that are expressed as nodes in the knowledge "thought" graph
        resulting from a query upon the underlying knowledge source.
      properties:
        predicate:
          allOf:
            - $ref: '#/components/schemas/BiolinkPredicate'
          nullable: true
        subject:
          $ref: '#/components/schemas/CURIE'
          example: OMIM:603903
          description: >-
            Corresponds to the map key CURIE of the
            subject concept node of this relationship edge.
        object:
          $ref: '#/components/schemas/CURIE'
          example: UniProtKB:P00738
          description: >-
            Corresponds to the map key CURIE of the
            object concept node of this relationship edge.
        attributes:
          type: array
          description: A list of additional attributes for this edge
          items:
            $ref: '#/components/schemas/Attribute'
          nullable: true
      additionalProperties: false
      required:
        - subject
        - object
    BiolinkEntity:
      description: >-
        Compact URI (CURIE) for a Biolink class, biolink:NamedThing
        or a child thereof. The CURIE must use the prefix 'biolink:'
        followed by the PascalCase class name.
      type: string
      pattern: ^biolink:[A-Z][a-zA-Z]*$
      externalDocs:
        description: Biolink model entities
        url: https://biolink.github.io/biolink-model/docs/NamedThing.html
      example: biolink:PhenotypicFeature
    BiolinkPredicate:
      description: >-
        CURIE for a Biolink 'predicate' slot, taken from the Biolink slot
        ('is_a') hierarchy rooted in biolink:related_to (snake_case). This
        predicate defines the Biolink relationship between the subject and
        object nodes of a biolink:Association defining a knowledge graph edge.
      type: string
      pattern: ^biolink:[a-z][a-z_]*$
      externalDocs:
        description: Biolink model predicates
        url: https://biolink.github.io/biolink-model/docs/related_to.html
      example: biolink:interacts_with
    CURIE:
      type: string
      description: >-
        A Compact URI, consisting of a prefix and a reference separated
        by a colon, such as UniProtKB:P00738. Via an external context
        definition, the CURIE prefix and colon may be replaced by a URI
        prefix, such as http://identifiers.org/uniprot/, to form a full
        URI.
      externalDocs:
        url: https://www.w3.org/TR/2010/NOTE-curie-20101216/
    MetaKnowledgeGraph:
      type: object
      description: >-
        Knowledge-map representation of this TRAPI web service. The meta
        knowledge graph is composed of the union of most specific categories
        and predicates for each node and edge.
      properties:
        nodes:
          type: object
          description: >-
            Collection of the most specific node categories provided by
            this TRAPI web service, indexed by Biolink class CURIEs.
            A node category is only exposed here if there is
            node for which that is the most specific category available.
          additionalProperties:
            $ref: '#/components/schemas/MetaNode'
        edges:
          type: array
          description: >-
            List of the most specific edges/predicates provided by this TRAPI
            web service. A predicate is only exposed here if there is an edge
            for which the predicate is the most specific available.
          items:
            $ref: '#/components/schemas/MetaEdge'
          minItems: 1
    MetaNode:
      type: object
      description: >-
        Description of a node category provided by this TRAPI web service.
      properties:
        id_prefixes:
          type: array
          description: >-
            List of CURIE prefixes for the node category that this TRAPI web
            service understands and accepts on the input.
          items:
            type: string
          minItems: 1
          example: [CHEMBL.COMPOUND, INCHIKEY]
        attributes:
          type: array
          description: >-
            Node attributes provided by this TRAPI web service.
          items:
            $ref: '#/components/schemas/MetaAttribute'
      required:
        - id_prefixes
      additionalProperties: false
    MetaEdge:
      type: object
      description: >-
        Edge in a meta knowledge map describing relationship between a subject
        Biolink class and an object Biolink class.
      properties:
        subject:
          $ref: '#/components/schemas/BiolinkEntity'
          description: >-
            Subject node category of this relationship edge.
          example: biolink:ChemicalSubstance
        predicate:
          $ref: '#/components/schemas/BiolinkPredicate'
          description: >-
            Biolink relationship between the subject and object categories.
          example: biolink:affects
        object:
          $ref: '#/components/schemas/BiolinkEntity'
          description: >-
            Object node category of this relationship edge.
          example: biolink:Protein
        attributes:
          type: array
          description: >-
            Edge attributes provided by this TRAPI web service.
          items:
            $ref: '#/components/schemas/MetaAttribute'
      required:
        - subject
        - predicate
        - object
      additionalProperties: false
    MetaAttribute:
      type: object
      properties:
        attribute_type_id:
          $ref: '#/components/schemas/CURIE'
          description: >-
            Type of an attribute provided by this TRAPI web service
            (preferably the CURIE of a Biolink association slot)
          example: biolink:p_value
        attribute_source:
          type: string
          description: >-
            Source of an attribute provided by this TRAPI web service.
          example: infores:chembl
        original_attribute_names:
          type: array
          items:
            type: string
          description: >-
            Names of an the attribute as provided by the source.
        constraint_use:
          type: boolean
          description: >-
            Indicates whether this attribute can be used as a query
            constraint.
          default: false
        constraint_name:
          type: string
          description: >-
            Human-readable name or label for the constraint concept.
            Required whenever constraint_use is true.
          example: p-value
      required:
        - attribute_type_id
    QueryConstraint:
      type: object
      description: >-
        Generic query constraint for a query node or query edge
      properties:
        id:
          allOf:
            - $ref: '#/components/schemas/CURIE'
          description: >-
            CURIE of the concept being constrained. For properties
            defined by the Biolink model this SHOULD be a biolink CURIE.
            otherwise, if possible, from the EDAM ontology. If a suitable
            CURIE does not exist, enter a descriptive phrase here and
            submit the new type for consideration by the appropriate
            authority.
          example: EDAM:data_0844
          nullable: false
        name:
          type: string
          description: >-
            Human-readable name or label for the constraint concept.
            If appropriate, it SHOULD be the term name of the CURIE used
            as the 'id'. This is redundant but required for human
            readability.
          example: molecular mass
          nullable: false
        not:
          type: boolean
          default: false
        operator:
          type: string
          description: >-
            Relationship between the database value and the constraint value
            for the specified id. The operators ==, >, and < mean
            is exactly equal to, is greater than, and is less than,
            respectively. The 'matches' operator indicates that the value
            is a regular expression to be evaluated. If value is a list type,
            then at least one evaluation must be true (equivalent to OR).
            This means that the == operator with a list acts like a SQL 'IN'
            clause. The 'not' property negates the operator such that not
            and == means 'not equal to' (or 'not in' for a list), and not >
            means <=, and not < means >=, and not matches means does not
            match. The '==' operator SHOULD NOT be used in a manner that
            describes an "is a" subclass relationship for the parent QNode.
          enum:
            - ==
            - '>'
            - <
            - matches
        value:
          example: 57.0
          description: >-
            Value of the attribute. May be any data type, including a list.
            If the value is a list and there are multiple items, at least one
            comparison must be true (equivalent to OR). If 'value' is of data
            type 'object', the keys of the object MAY be treated as a list.
            A 'list' data type paired with the '>' or '<' operators will
            encode extraneous comparisons, but this is permitted as it is in
            SQL and other languages.
        unit_id:
          example: UO:0000222
          description: >-
            CURIE of the units of the value or list of values in the 'value'
            property. The Units of Measurement Ontology (UO) should be used
            if possible. The unit_id MUST be provided for (lists of)
            numerical values that correspond to a quantity that has units.
        unit_name:
          example: kilodalton
          description: >-
            Term name that is associated with the CURIE of the units
            of the value or list of values in the 'value'
            property. The Units of Measurement Ontology (UO) SHOULD be used
            if possible. This property SHOULD be provided if a unit_id is
            provided. This is redundant but recommended for human readability.
      required:
        - name
        - id
        - operator
        - value
      additionalProperties: false<|MERGE_RESOLUTION|>--- conflicted
+++ resolved
@@ -1,18 +1,11 @@
 openapi: 3.0.1
 info:
   description: |
-<<<<<<< HEAD
     The Columbia Open Health Data (COHD) for COVID-19 Research TRAPI API provides access to associations derived from
     clinical data between diseases, phenotypic features, drugs, procedures, and demographic features.
-    
+
     COHD for COVID-19 Research was developed at the
     [Columbia University Department of Biomedical Informatics](https://www.dbmi.columbia.edu/)
-=======
-    The Columbia Open Health Data (COHD) TRAPI API provides access to associations derived from clinical data between
-    diseases, phenotypic features, drugs, procedures, and demographic features.
-
-    COHD was developed at the [Columbia University Department of Biomedical Informatics](https://www.dbmi.columbia.edu/)
->>>>>>> 7d93e29c
     as a collaboration between the [Weng Lab](http://people.dbmi.columbia.edu/~chw7007/),
     [Tatonetti Lab](http://tatonettilab.org/), and the
     [NCATS Biomedical Data Translator](https://ncats.nih.gov/translator) program.
@@ -25,13 +18,8 @@
     [Athena](http://athena.ohdsi.org) (OMOP vocabularies, search, concept relationships, concept hierarchy)
     [Atlas](http://www.ohdsi.org/web/atlas/) (OMOP vocabularies, search, concept relationships, concept hierarchy,
     concept sets)
-<<<<<<< HEAD
-  version: 5.0.0
+  version: 5.1.1
   title: COHD for COVID-19 Research TRAPI
-=======
-  version: 5.1.1
-  title: COHD TRAPI 1.2
->>>>>>> 7d93e29c
   contact:
     name: Casey Ta
     email: ct2865@cumc.columbia.edu
@@ -64,13 +52,8 @@
       url: https://github.com/NCATSTranslator/translator_extensions/blob/\
         production/x-trapi/
 servers:
-<<<<<<< HEAD
   - url: 'https://covid.cohd.io/api/'
     description: COHD for COVID-19 Research TRAPI Server
-=======
-  - url: 'https://cohd.io/api/'
-    description: COHD TRAPI Development Server
->>>>>>> 7d93e29c
 externalDocs:
   description: >-
     Documentation for the NCATS Biomedical Translator Reasoners web services
@@ -114,15 +97,9 @@
         Query the COHD-COVID API following the
         [NCATS Translator Reasoner Standard API](https://github.com/NCATSTranslator/ReasonerAPI).
         Only single hop queries are supported. See the example query_graph.
-<<<<<<< HEAD
-        
+
         The COHD-COVID data are natively represented using OMOP. COHD-COVID will attempt to map between Biolink and OMOP
         both in the input and response.
-=======
-
-        The COHD data are natively represented using OMOP. COHD will attempt to map between Biolink and OMOP both in the
-        input and response.
->>>>>>> 7d93e29c
       operationId: query
       requestBody:
         description: Query information to be submitted
