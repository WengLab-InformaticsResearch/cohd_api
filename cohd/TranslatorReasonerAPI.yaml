--- conflicted
+++ resolved
@@ -53,18 +53,9 @@
       url: https://github.com/NCATSTranslator/translator_extensions/blob/\
         production/x-trapi/
 servers:
-<<<<<<< HEAD
-  - url: 'https://covid.cohd.io/api/'
+  - url: 'https://covid.cohd.io/api'
     description: COHD for COVID-19 Research TRAPI Server
     x-maturity: production
-=======
-  - url: 'https://cohd.io/api'
-    description: COHD TRAPI Production Server
-    x-maturity: production
-  - url: 'https://dev.cohd.io/api'
-    description: COHD TRAPI Development Server
-    x-maturity: development
->>>>>>> fb55ad90
 externalDocs:
   description: >-
     Documentation for the NCATS Biomedical Translator Reasoners web services
