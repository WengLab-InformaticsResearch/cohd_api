--- conflicted
+++ resolved
@@ -18,13 +18,8 @@
     [Athena](http://athena.ohdsi.org) (OMOP vocabularies, search, concept relationships, concept hierarchy)
     [Atlas](http://www.ohdsi.org/web/atlas/) (OMOP vocabularies, search, concept relationships, concept hierarchy,
     concept sets)
-<<<<<<< HEAD
-  version: 6.2.7
+  version: 6.2.8
   title: COHD for COVID-19 Research TRAPI
-=======
-  version: 6.2.11
-  title: COHD TRAPI
->>>>>>> 0fceb701
   contact:
     name: Casey Ta
     email: ct2865@cumc.columbia.edu
@@ -64,18 +59,6 @@
   - url: 'https://covid.cohd.io/api'
     description: COHD for COVID-19 Research TRAPI Server
     x-maturity: production
-<<<<<<< HEAD
-=======
-  - url: 'https://cohd-api.test.transltr.io/api'
-    description: COHD ITRB Test Server
-    x-maturity: testing
-  - url: 'https://cohd-api.ci.transltr.io/api'
-    description: COHD ITRB CI Server
-    x-maturity: staging
-  - url: 'https://dev.cohd.io/api'
-    description: COHD Development Server
-    x-maturity: development
->>>>>>> 0fceb701
 externalDocs:
   description: >-
     Documentation for the NCATS Biomedical Translator Reasoners web services
