"""
Implementation of the NCATS Biodmedical Data Translator TRAPI Spec
https://github.com/NCATS-Tangerine/NCATS-ReasonerStdAPI/tree/master/API
"""

import cProfile
import sys
import pstats
from pstats import SortKey

from flask import jsonify
from semantic_version import Version

from .cohd_trapi_13 import CohdTrapi130
from .cohd_trapi_14 import CohdTrapi140
from .biolink_mapper import BiolinkConceptMapper, SriNodeNormalizer, map_omop_domain_to_blm_class
from .query_cohd_mysql import omop_concept_definitions

# Get the static instance of the Biolink Model Toolkit from cohd_trapi
from .cohd_trapi import CohdTrapi
from .translator import bm_toolkit


def translator_meta_knowledge_graph():
    """ Implementation of /meta_knowledge_graph for Translator Reasoner API to provide supported nodes and edges

    Returns
    -------
    json response object
    """
    # Supported categories in most recent TRAPI implementation
    categories = CohdTrapi140.supported_categories

    # Add the supported nodes using all id_prefixes for each category since we use SRI Node Normalizer
    nodes = dict()
    common_node_attributes = [
        {
            'attribute_type_id': 'EDAM:data_0954',  # Database cross-mapping
            'attribute_source': CohdTrapi._INFORES_ID,
            'original_attribute_names': ['Database cross-mapping'],
            'constraint_use': False
        }
    ]
    for cat in categories:
        # Most nodes can be added using just the id_prefixes returned by the Biolink Model Toolkit
        prefixes = bm_toolkit.get_element(cat).id_prefixes
        if prefixes is not None and len(prefixes) >= 1:
            nodes[cat] = {
                'id_prefixes': prefixes,
                'attributes': common_node_attributes
            }
        else:
            # Some categories do not have any id_prefixes defined in biolink
            if cat == 'biolink:DiseaseOrPhenotypicFeature':
                # Use the union of biolink:Disease and biolink:PhenotypicFeature
                prefixes_dis = bm_toolkit.get_element('biolink:Disease').id_prefixes
                prefixes_phe = bm_toolkit.get_element('biolink:PhenotypicFeature').id_prefixes
                nodes['biolink:DiseaseOrPhenotypicFeature'] = {
                    'id_prefixes': list(set(prefixes_dis).union(prefixes_phe))
                }
            elif cat == 'biolink:Procedure':
                # ICD and SNOMED used for biolink:Disease, so for now, use these vocabularies for procedure, also
                nodes['biolink:Procedure'] = {
                    'id_prefixes': ['ICD10PCS', 'SNOMEDCT']
                }

    # Add the supported edges
    common_edge_attributes = [
        {
            "attribute_source": "infores:cohd",
            "attribute_type_id": "biolink:primary_knowledge_source",
            "constraint_use": False
        },
        {
            "attribute_source": "infores:cohd",
            "attribute_type_id": "biolink:supporting_data_set",
            "constraint_use": False
        },
        {
            "attribute_source": "infores:cohd",
            "attribute_type_id": "biolink:has_supporting_study_result",
            "constraint_use": False
        },
        {
            "attribute_source": "infores:cohd",
            "attribute_type_id": "biolink:concept_pair_count",
            "constraint_use": False
        },
        {
            "attribute_source": "infores:cohd",
            "attribute_type_id": "biolink:concept_count_subject",
            "constraint_use": False
        },
        {
            "attribute_source": "infores:cohd",
            "attribute_type_id": "biolink:concept_count_object",
            "constraint_use": False
        },
        {
            "attribute_source": "infores:cohd",
            "attribute_type_id": "biolink:unadjusted_p_value",
            "constraint_use": False
        },
        {
            "attribute_source": "infores:cohd",
            "attribute_type_id": "biolink:bonferonni_adjusted_p_value",
            "constraint_use": False
        },
        {
            "attribute_source": "infores:cohd",
            "attribute_type_id": "biolink:expected_count",
            "constraint_use": False
        },
        {
            "attribute_source": "infores:cohd",
            "attribute_type_id": "biolink:ln_ratio",
            "constraint_use": False
        },
        {
            "attribute_source": "infores:cohd",
            "attribute_type_id": "biolink:ln_ratio_confidence_interval",
            "constraint_use": False
        },
        {
            "attribute_source": "infores:cohd",
            "attribute_type_id": "biolink:relative_frequency_subject",
            "constraint_use": False
        },
        {
            "attribute_source": "infores:cohd",
            "attribute_type_id": "biolink:relative_frequency_subject_confidence_interval",
            "constraint_use": False
        },
        {
            "attribute_source": "infores:cohd",
            "attribute_type_id": "biolink:relative_frequency_object",
            "constraint_use": False
        },
        {
            "attribute_source": "infores:cohd",
            "attribute_type_id": "biolink:relative_frequency_object_confidence_interval",
            "constraint_use": False
        }
    ]
    edges = list()
    for subject in categories:
        for object in categories:
            # Add positively and negatively correlated with edges
            edges.append({
                'subject': subject,
                'object': object,
                'predicate': 'biolink:positively_correlated_with',
                'attributes': common_edge_attributes
            })
            edges.append({
                'subject': subject,
                'object': object,
                'predicate': 'biolink:negatively_correlated_with',
                'attributes': common_edge_attributes
            })

    return jsonify({
        'nodes': nodes,
        'edges': edges
    })


def translator_query(request, version='1.4.0'):
    """ Implementation of query endpoint for TRAPI

    Calls the requested version of the TRAPI message

    Parameters
    ----------
    request - flask request object
    version - string: TRAPI version

    Returns
    -------
    Response message with JSON data in Translator Reasoner API Standard or error status response for unsupported
    requested version
    """
    if version is None:
        version = '1.4.0'

    try:
        version = Version(version)
    except ValueError:
        return f'TRAPI version {version} not supported. Please use semantic version specifier, e.g., 1.2.0', 400

    if Version('1.3.0-alpha') <= version < Version('1.4.0-alpha'):
        trapi = CohdTrapi130(request)
        return trapi.operate()
<<<<<<< HEAD
    elif Version('1.3.0-alpha') <= version < Version('1.4.0-alpha'):        
        trapi = cohd_trapi_130.CohdTrapi130(request)
        
        # Profile the performance of the TRAPI operate call
        cProfile.runctx('trapi.operate()', globals(), locals(), 'profile_temp')
        p = pstats.Stats('profile_temp')
        p.sort_stats(SortKey.CUMULATIVE).print_stats(100)

        # Re-run TRAPI operate and return as usual
        # Note: there are some suggestions for getting the retun value without re-running:
        # https://stackoverflow.com/questions/1584425/return-value-while-using-cprofile
=======
    elif Version('1.4.0-alpha') <= version < Version('1.5.0-alpha'):
        trapi = CohdTrapi140(request)
>>>>>>> c9d7b914
        return trapi.operate()
    else:
        return f'TRAPI version {version} not supported', 501


def biolink_to_omop(request):
    """ Map from biolink CURIEs to OMOP concepts

    Parameters
    ----------
    request: Flask request

    Returns
    -------
    json response like:
    {
        "MONDO:0001187": {
        "distance": 2,
        "omop_concept_id": 197508,
        "omop_concept_name": "Malignant tumor of urinary bladder"
    }
    """
    j = request.get_json()
    if j is not None and 'curies' in j and j['curies'] is not None and type(j['curies']) == list:
        curies = j['curies']
    else:
        return 'Bad request', 400

    mappings, _ = BiolinkConceptMapper.map_to_omop(curies)

    # Convert the Mappings object into a dict for return
    mappings_j = dict()
    for curie, mapping in mappings.items():
        if mapping is None:
            mappings_j[curie] = None
        else:
            omop_id = int(mapping.omop_id.split(':')[1])
            mappings_j[curie] = {
                'distance': mapping.distance,
                'omop_concept_id': omop_id,
                'omop_concept_name': mapping.omop_label,
                'mapping_history': mapping.provenance
            }

    return jsonify(mappings_j)


def omop_to_biolink(request):
    """ Map from OMOP IDs to Biolink CURIEs

    Parameters
    ----------
    request: Flask request

    Returns
    -------
    JSON response with OMOP IDs as keys and SRI Node Normalizer response as values
    """
    j = request.get_json()
    if j is not None and 'omop_ids' in j and j['omop_ids'] is not None and type(j['omop_ids']) == list:
        omop_id_input = j['omop_ids']
    else:
        return 'Bad request', 400

    # Input may be list of ints, strings, or curie format. Convert to ints
    omop_ids = list()
    for omop_id in omop_id_input:
        if type(omop_id) == int:
            omop_ids.append(omop_id)
        elif type(omop_id) == str:
            # Strip OMOP prefix
            if omop_id.lower()[:5] == 'omop:':
                omop_id = omop_id[5:]
            if omop_id.isdigit():
                omop_ids.append(int(omop_id))

    # Map to Biolink
    concept_definitions = omop_concept_definitions(omop_ids)
    mappings = dict()
    for omop_id in omop_ids:
        if omop_id in concept_definitions:
            domain_id = concept_definitions[omop_id]['domain_id']
            concept_class_id = concept_definitions[omop_id]['concept_class_id']
            mapping, _ = BiolinkConceptMapper.map_from_omop(omop_id)
            mappings[omop_id] = mapping
        else:
            mappings[omop_id] = None

    curies = [x.biolink_id for x in mappings.values() if x is not None]
    if not curies:
        # No mappings found for input OMOP IDs
        normalized_mappings = {omop_id: None for omop_id in omop_ids}
    else:
        # Normalize with SRI Node Normalizer
        normalized_mappings = dict()
        normalized_nodes = SriNodeNormalizer.get_normalized_nodes_raw(curies)
        if normalized_nodes is None:
            return 'Unexpected response or no response received from SRI Node Normalizer', 503

        for omop_id in omop_ids:
            normalized_mapping = None
            if mappings[omop_id] is not None and normalized_nodes[mappings[omop_id].biolink_id] is not None:
                m = mappings[omop_id]
                normalized_mapping = normalized_nodes[m.biolink_id]
                normalized_mapping['mapping_history'] = m.provenance
            normalized_mappings[omop_id] = normalized_mapping

    return jsonify(normalized_mappings)


def api_version():
    return CohdTrapi140.tool_version, 200
<|MERGE_RESOLUTION|>--- conflicted
+++ resolved
@@ -1,321 +1,317 @@
-"""
-Implementation of the NCATS Biodmedical Data Translator TRAPI Spec
-https://github.com/NCATS-Tangerine/NCATS-ReasonerStdAPI/tree/master/API
-"""
-
-import cProfile
-import sys
-import pstats
-from pstats import SortKey
-
-from flask import jsonify
-from semantic_version import Version
-
-from .cohd_trapi_13 import CohdTrapi130
-from .cohd_trapi_14 import CohdTrapi140
-from .biolink_mapper import BiolinkConceptMapper, SriNodeNormalizer, map_omop_domain_to_blm_class
-from .query_cohd_mysql import omop_concept_definitions
-
-# Get the static instance of the Biolink Model Toolkit from cohd_trapi
-from .cohd_trapi import CohdTrapi
-from .translator import bm_toolkit
-
-
-def translator_meta_knowledge_graph():
-    """ Implementation of /meta_knowledge_graph for Translator Reasoner API to provide supported nodes and edges
-
-    Returns
-    -------
-    json response object
-    """
-    # Supported categories in most recent TRAPI implementation
-    categories = CohdTrapi140.supported_categories
-
-    # Add the supported nodes using all id_prefixes for each category since we use SRI Node Normalizer
-    nodes = dict()
-    common_node_attributes = [
-        {
-            'attribute_type_id': 'EDAM:data_0954',  # Database cross-mapping
-            'attribute_source': CohdTrapi._INFORES_ID,
-            'original_attribute_names': ['Database cross-mapping'],
-            'constraint_use': False
-        }
-    ]
-    for cat in categories:
-        # Most nodes can be added using just the id_prefixes returned by the Biolink Model Toolkit
-        prefixes = bm_toolkit.get_element(cat).id_prefixes
-        if prefixes is not None and len(prefixes) >= 1:
-            nodes[cat] = {
-                'id_prefixes': prefixes,
-                'attributes': common_node_attributes
-            }
-        else:
-            # Some categories do not have any id_prefixes defined in biolink
-            if cat == 'biolink:DiseaseOrPhenotypicFeature':
-                # Use the union of biolink:Disease and biolink:PhenotypicFeature
-                prefixes_dis = bm_toolkit.get_element('biolink:Disease').id_prefixes
-                prefixes_phe = bm_toolkit.get_element('biolink:PhenotypicFeature').id_prefixes
-                nodes['biolink:DiseaseOrPhenotypicFeature'] = {
-                    'id_prefixes': list(set(prefixes_dis).union(prefixes_phe))
-                }
-            elif cat == 'biolink:Procedure':
-                # ICD and SNOMED used for biolink:Disease, so for now, use these vocabularies for procedure, also
-                nodes['biolink:Procedure'] = {
-                    'id_prefixes': ['ICD10PCS', 'SNOMEDCT']
-                }
-
-    # Add the supported edges
-    common_edge_attributes = [
-        {
-            "attribute_source": "infores:cohd",
-            "attribute_type_id": "biolink:primary_knowledge_source",
-            "constraint_use": False
-        },
-        {
-            "attribute_source": "infores:cohd",
-            "attribute_type_id": "biolink:supporting_data_set",
-            "constraint_use": False
-        },
-        {
-            "attribute_source": "infores:cohd",
-            "attribute_type_id": "biolink:has_supporting_study_result",
-            "constraint_use": False
-        },
-        {
-            "attribute_source": "infores:cohd",
-            "attribute_type_id": "biolink:concept_pair_count",
-            "constraint_use": False
-        },
-        {
-            "attribute_source": "infores:cohd",
-            "attribute_type_id": "biolink:concept_count_subject",
-            "constraint_use": False
-        },
-        {
-            "attribute_source": "infores:cohd",
-            "attribute_type_id": "biolink:concept_count_object",
-            "constraint_use": False
-        },
-        {
-            "attribute_source": "infores:cohd",
-            "attribute_type_id": "biolink:unadjusted_p_value",
-            "constraint_use": False
-        },
-        {
-            "attribute_source": "infores:cohd",
-            "attribute_type_id": "biolink:bonferonni_adjusted_p_value",
-            "constraint_use": False
-        },
-        {
-            "attribute_source": "infores:cohd",
-            "attribute_type_id": "biolink:expected_count",
-            "constraint_use": False
-        },
-        {
-            "attribute_source": "infores:cohd",
-            "attribute_type_id": "biolink:ln_ratio",
-            "constraint_use": False
-        },
-        {
-            "attribute_source": "infores:cohd",
-            "attribute_type_id": "biolink:ln_ratio_confidence_interval",
-            "constraint_use": False
-        },
-        {
-            "attribute_source": "infores:cohd",
-            "attribute_type_id": "biolink:relative_frequency_subject",
-            "constraint_use": False
-        },
-        {
-            "attribute_source": "infores:cohd",
-            "attribute_type_id": "biolink:relative_frequency_subject_confidence_interval",
-            "constraint_use": False
-        },
-        {
-            "attribute_source": "infores:cohd",
-            "attribute_type_id": "biolink:relative_frequency_object",
-            "constraint_use": False
-        },
-        {
-            "attribute_source": "infores:cohd",
-            "attribute_type_id": "biolink:relative_frequency_object_confidence_interval",
-            "constraint_use": False
-        }
-    ]
-    edges = list()
-    for subject in categories:
-        for object in categories:
-            # Add positively and negatively correlated with edges
-            edges.append({
-                'subject': subject,
-                'object': object,
-                'predicate': 'biolink:positively_correlated_with',
-                'attributes': common_edge_attributes
-            })
-            edges.append({
-                'subject': subject,
-                'object': object,
-                'predicate': 'biolink:negatively_correlated_with',
-                'attributes': common_edge_attributes
-            })
-
-    return jsonify({
-        'nodes': nodes,
-        'edges': edges
-    })
-
-
-def translator_query(request, version='1.4.0'):
-    """ Implementation of query endpoint for TRAPI
-
-    Calls the requested version of the TRAPI message
-
-    Parameters
-    ----------
-    request - flask request object
-    version - string: TRAPI version
-
-    Returns
-    -------
-    Response message with JSON data in Translator Reasoner API Standard or error status response for unsupported
-    requested version
-    """
-    if version is None:
-        version = '1.4.0'
-
-    try:
-        version = Version(version)
-    except ValueError:
-        return f'TRAPI version {version} not supported. Please use semantic version specifier, e.g., 1.2.0', 400
-
-    if Version('1.3.0-alpha') <= version < Version('1.4.0-alpha'):
-        trapi = CohdTrapi130(request)
-        return trapi.operate()
-<<<<<<< HEAD
-    elif Version('1.3.0-alpha') <= version < Version('1.4.0-alpha'):        
-        trapi = cohd_trapi_130.CohdTrapi130(request)
-        
-        # Profile the performance of the TRAPI operate call
-        cProfile.runctx('trapi.operate()', globals(), locals(), 'profile_temp')
-        p = pstats.Stats('profile_temp')
-        p.sort_stats(SortKey.CUMULATIVE).print_stats(100)
-
-        # Re-run TRAPI operate and return as usual
-        # Note: there are some suggestions for getting the retun value without re-running:
-        # https://stackoverflow.com/questions/1584425/return-value-while-using-cprofile
-=======
-    elif Version('1.4.0-alpha') <= version < Version('1.5.0-alpha'):
-        trapi = CohdTrapi140(request)
->>>>>>> c9d7b914
-        return trapi.operate()
-    else:
-        return f'TRAPI version {version} not supported', 501
-
-
-def biolink_to_omop(request):
-    """ Map from biolink CURIEs to OMOP concepts
-
-    Parameters
-    ----------
-    request: Flask request
-
-    Returns
-    -------
-    json response like:
-    {
-        "MONDO:0001187": {
-        "distance": 2,
-        "omop_concept_id": 197508,
-        "omop_concept_name": "Malignant tumor of urinary bladder"
-    }
-    """
-    j = request.get_json()
-    if j is not None and 'curies' in j and j['curies'] is not None and type(j['curies']) == list:
-        curies = j['curies']
-    else:
-        return 'Bad request', 400
-
-    mappings, _ = BiolinkConceptMapper.map_to_omop(curies)
-
-    # Convert the Mappings object into a dict for return
-    mappings_j = dict()
-    for curie, mapping in mappings.items():
-        if mapping is None:
-            mappings_j[curie] = None
-        else:
-            omop_id = int(mapping.omop_id.split(':')[1])
-            mappings_j[curie] = {
-                'distance': mapping.distance,
-                'omop_concept_id': omop_id,
-                'omop_concept_name': mapping.omop_label,
-                'mapping_history': mapping.provenance
-            }
-
-    return jsonify(mappings_j)
-
-
-def omop_to_biolink(request):
-    """ Map from OMOP IDs to Biolink CURIEs
-
-    Parameters
-    ----------
-    request: Flask request
-
-    Returns
-    -------
-    JSON response with OMOP IDs as keys and SRI Node Normalizer response as values
-    """
-    j = request.get_json()
-    if j is not None and 'omop_ids' in j and j['omop_ids'] is not None and type(j['omop_ids']) == list:
-        omop_id_input = j['omop_ids']
-    else:
-        return 'Bad request', 400
-
-    # Input may be list of ints, strings, or curie format. Convert to ints
-    omop_ids = list()
-    for omop_id in omop_id_input:
-        if type(omop_id) == int:
-            omop_ids.append(omop_id)
-        elif type(omop_id) == str:
-            # Strip OMOP prefix
-            if omop_id.lower()[:5] == 'omop:':
-                omop_id = omop_id[5:]
-            if omop_id.isdigit():
-                omop_ids.append(int(omop_id))
-
-    # Map to Biolink
-    concept_definitions = omop_concept_definitions(omop_ids)
-    mappings = dict()
-    for omop_id in omop_ids:
-        if omop_id in concept_definitions:
-            domain_id = concept_definitions[omop_id]['domain_id']
-            concept_class_id = concept_definitions[omop_id]['concept_class_id']
-            mapping, _ = BiolinkConceptMapper.map_from_omop(omop_id)
-            mappings[omop_id] = mapping
-        else:
-            mappings[omop_id] = None
-
-    curies = [x.biolink_id for x in mappings.values() if x is not None]
-    if not curies:
-        # No mappings found for input OMOP IDs
-        normalized_mappings = {omop_id: None for omop_id in omop_ids}
-    else:
-        # Normalize with SRI Node Normalizer
-        normalized_mappings = dict()
-        normalized_nodes = SriNodeNormalizer.get_normalized_nodes_raw(curies)
-        if normalized_nodes is None:
-            return 'Unexpected response or no response received from SRI Node Normalizer', 503
-
-        for omop_id in omop_ids:
-            normalized_mapping = None
-            if mappings[omop_id] is not None and normalized_nodes[mappings[omop_id].biolink_id] is not None:
-                m = mappings[omop_id]
-                normalized_mapping = normalized_nodes[m.biolink_id]
-                normalized_mapping['mapping_history'] = m.provenance
-            normalized_mappings[omop_id] = normalized_mapping
-
-    return jsonify(normalized_mappings)
-
-
-def api_version():
-    return CohdTrapi140.tool_version, 200
+"""
+Implementation of the NCATS Biodmedical Data Translator TRAPI Spec
+https://github.com/NCATS-Tangerine/NCATS-ReasonerStdAPI/tree/master/API
+"""
+
+import cProfile
+import sys
+import pstats
+from pstats import SortKey
+
+from flask import jsonify
+from semantic_version import Version
+
+from .cohd_trapi_13 import CohdTrapi130
+from .cohd_trapi_14 import CohdTrapi140
+from .biolink_mapper import BiolinkConceptMapper, SriNodeNormalizer, map_omop_domain_to_blm_class
+from .query_cohd_mysql import omop_concept_definitions
+
+# Get the static instance of the Biolink Model Toolkit from cohd_trapi
+from .cohd_trapi import CohdTrapi
+from .translator import bm_toolkit
+
+
+def translator_meta_knowledge_graph():
+    """ Implementation of /meta_knowledge_graph for Translator Reasoner API to provide supported nodes and edges
+
+    Returns
+    -------
+    json response object
+    """
+    # Supported categories in most recent TRAPI implementation
+    categories = CohdTrapi140.supported_categories
+
+    # Add the supported nodes using all id_prefixes for each category since we use SRI Node Normalizer
+    nodes = dict()
+    common_node_attributes = [
+        {
+            'attribute_type_id': 'EDAM:data_0954',  # Database cross-mapping
+            'attribute_source': CohdTrapi._INFORES_ID,
+            'original_attribute_names': ['Database cross-mapping'],
+            'constraint_use': False
+        }
+    ]
+    for cat in categories:
+        # Most nodes can be added using just the id_prefixes returned by the Biolink Model Toolkit
+        prefixes = bm_toolkit.get_element(cat).id_prefixes
+        if prefixes is not None and len(prefixes) >= 1:
+            nodes[cat] = {
+                'id_prefixes': prefixes,
+                'attributes': common_node_attributes
+            }
+        else:
+            # Some categories do not have any id_prefixes defined in biolink
+            if cat == 'biolink:DiseaseOrPhenotypicFeature':
+                # Use the union of biolink:Disease and biolink:PhenotypicFeature
+                prefixes_dis = bm_toolkit.get_element('biolink:Disease').id_prefixes
+                prefixes_phe = bm_toolkit.get_element('biolink:PhenotypicFeature').id_prefixes
+                nodes['biolink:DiseaseOrPhenotypicFeature'] = {
+                    'id_prefixes': list(set(prefixes_dis).union(prefixes_phe))
+                }
+            elif cat == 'biolink:Procedure':
+                # ICD and SNOMED used for biolink:Disease, so for now, use these vocabularies for procedure, also
+                nodes['biolink:Procedure'] = {
+                    'id_prefixes': ['ICD10PCS', 'SNOMEDCT']
+                }
+
+    # Add the supported edges
+    common_edge_attributes = [
+        {
+            "attribute_source": "infores:cohd",
+            "attribute_type_id": "biolink:primary_knowledge_source",
+            "constraint_use": False
+        },
+        {
+            "attribute_source": "infores:cohd",
+            "attribute_type_id": "biolink:supporting_data_set",
+            "constraint_use": False
+        },
+        {
+            "attribute_source": "infores:cohd",
+            "attribute_type_id": "biolink:has_supporting_study_result",
+            "constraint_use": False
+        },
+        {
+            "attribute_source": "infores:cohd",
+            "attribute_type_id": "biolink:concept_pair_count",
+            "constraint_use": False
+        },
+        {
+            "attribute_source": "infores:cohd",
+            "attribute_type_id": "biolink:concept_count_subject",
+            "constraint_use": False
+        },
+        {
+            "attribute_source": "infores:cohd",
+            "attribute_type_id": "biolink:concept_count_object",
+            "constraint_use": False
+        },
+        {
+            "attribute_source": "infores:cohd",
+            "attribute_type_id": "biolink:unadjusted_p_value",
+            "constraint_use": False
+        },
+        {
+            "attribute_source": "infores:cohd",
+            "attribute_type_id": "biolink:bonferonni_adjusted_p_value",
+            "constraint_use": False
+        },
+        {
+            "attribute_source": "infores:cohd",
+            "attribute_type_id": "biolink:expected_count",
+            "constraint_use": False
+        },
+        {
+            "attribute_source": "infores:cohd",
+            "attribute_type_id": "biolink:ln_ratio",
+            "constraint_use": False
+        },
+        {
+            "attribute_source": "infores:cohd",
+            "attribute_type_id": "biolink:ln_ratio_confidence_interval",
+            "constraint_use": False
+        },
+        {
+            "attribute_source": "infores:cohd",
+            "attribute_type_id": "biolink:relative_frequency_subject",
+            "constraint_use": False
+        },
+        {
+            "attribute_source": "infores:cohd",
+            "attribute_type_id": "biolink:relative_frequency_subject_confidence_interval",
+            "constraint_use": False
+        },
+        {
+            "attribute_source": "infores:cohd",
+            "attribute_type_id": "biolink:relative_frequency_object",
+            "constraint_use": False
+        },
+        {
+            "attribute_source": "infores:cohd",
+            "attribute_type_id": "biolink:relative_frequency_object_confidence_interval",
+            "constraint_use": False
+        }
+    ]
+    edges = list()
+    for subject in categories:
+        for object in categories:
+            # Add positively and negatively correlated with edges
+            edges.append({
+                'subject': subject,
+                'object': object,
+                'predicate': 'biolink:positively_correlated_with',
+                'attributes': common_edge_attributes
+            })
+            edges.append({
+                'subject': subject,
+                'object': object,
+                'predicate': 'biolink:negatively_correlated_with',
+                'attributes': common_edge_attributes
+            })
+
+    return jsonify({
+        'nodes': nodes,
+        'edges': edges
+    })
+
+
+def translator_query(request, version='1.4.0'):
+    """ Implementation of query endpoint for TRAPI
+
+    Calls the requested version of the TRAPI message
+
+    Parameters
+    ----------
+    request - flask request object
+    version - string: TRAPI version
+
+    Returns
+    -------
+    Response message with JSON data in Translator Reasoner API Standard or error status response for unsupported
+    requested version
+    """
+    if version is None:
+        version = '1.4.0'
+
+    try:
+        version = Version(version)
+    except ValueError:
+        return f'TRAPI version {version} not supported. Please use semantic version specifier, e.g., 1.2.0', 400
+
+    if Version('1.3.0-alpha') <= version < Version('1.4.0-alpha'):
+        trapi = CohdTrapi130(request)
+        return trapi.operate()
+    elif Version('1.4.0-alpha') <= version < Version('1.5.0-alpha'):       
+        trapi = CohdTrapi140(request)
+        
+        # Profile the performance of the TRAPI operate call
+        cProfile.runctx('trapi.operate()', globals(), locals(), 'profile_temp')
+        p = pstats.Stats('profile_temp')
+        p.sort_stats(SortKey.CUMULATIVE).print_stats(100)
+
+        # Re-run TRAPI operate and return as usual
+        # Note: there are some suggestions for getting the retun value without re-running:
+        # https://stackoverflow.com/questions/1584425/return-value-while-using-cprofile    
+        trapi = CohdTrapi140(request)
+        return trapi.operate()
+    else:
+        return f'TRAPI version {version} not supported', 501
+
+
+def biolink_to_omop(request):
+    """ Map from biolink CURIEs to OMOP concepts
+
+    Parameters
+    ----------
+    request: Flask request
+
+    Returns
+    -------
+    json response like:
+    {
+        "MONDO:0001187": {
+        "distance": 2,
+        "omop_concept_id": 197508,
+        "omop_concept_name": "Malignant tumor of urinary bladder"
+    }
+    """
+    j = request.get_json()
+    if j is not None and 'curies' in j and j['curies'] is not None and type(j['curies']) == list:
+        curies = j['curies']
+    else:
+        return 'Bad request', 400
+
+    mappings, _ = BiolinkConceptMapper.map_to_omop(curies)
+
+    # Convert the Mappings object into a dict for return
+    mappings_j = dict()
+    for curie, mapping in mappings.items():
+        if mapping is None:
+            mappings_j[curie] = None
+        else:
+            omop_id = int(mapping.omop_id.split(':')[1])
+            mappings_j[curie] = {
+                'distance': mapping.distance,
+                'omop_concept_id': omop_id,
+                'omop_concept_name': mapping.omop_label,
+                'mapping_history': mapping.provenance
+            }
+
+    return jsonify(mappings_j)
+
+
+def omop_to_biolink(request):
+    """ Map from OMOP IDs to Biolink CURIEs
+
+    Parameters
+    ----------
+    request: Flask request
+
+    Returns
+    -------
+    JSON response with OMOP IDs as keys and SRI Node Normalizer response as values
+    """
+    j = request.get_json()
+    if j is not None and 'omop_ids' in j and j['omop_ids'] is not None and type(j['omop_ids']) == list:
+        omop_id_input = j['omop_ids']
+    else:
+        return 'Bad request', 400
+
+    # Input may be list of ints, strings, or curie format. Convert to ints
+    omop_ids = list()
+    for omop_id in omop_id_input:
+        if type(omop_id) == int:
+            omop_ids.append(omop_id)
+        elif type(omop_id) == str:
+            # Strip OMOP prefix
+            if omop_id.lower()[:5] == 'omop:':
+                omop_id = omop_id[5:]
+            if omop_id.isdigit():
+                omop_ids.append(int(omop_id))
+
+    # Map to Biolink
+    concept_definitions = omop_concept_definitions(omop_ids)
+    mappings = dict()
+    for omop_id in omop_ids:
+        if omop_id in concept_definitions:
+            domain_id = concept_definitions[omop_id]['domain_id']
+            concept_class_id = concept_definitions[omop_id]['concept_class_id']
+            mapping, _ = BiolinkConceptMapper.map_from_omop(omop_id)
+            mappings[omop_id] = mapping
+        else:
+            mappings[omop_id] = None
+
+    curies = [x.biolink_id for x in mappings.values() if x is not None]
+    if not curies:
+        # No mappings found for input OMOP IDs
+        normalized_mappings = {omop_id: None for omop_id in omop_ids}
+    else:
+        # Normalize with SRI Node Normalizer
+        normalized_mappings = dict()
+        normalized_nodes = SriNodeNormalizer.get_normalized_nodes_raw(curies)
+        if normalized_nodes is None:
+            return 'Unexpected response or no response received from SRI Node Normalizer', 503
+
+        for omop_id in omop_ids:
+            normalized_mapping = None
+            if mappings[omop_id] is not None and normalized_nodes[mappings[omop_id].biolink_id] is not None:
+                m = mappings[omop_id]
+                normalized_mapping = normalized_nodes[m.biolink_id]
+                normalized_mapping['mapping_history'] = m.provenance
+            normalized_mappings[omop_id] = normalized_mapping
+
+    return jsonify(normalized_mappings)
+
+
+def api_version():
+    return CohdTrapi140.tool_version, 200