import pymysql
from flask import jsonify
from scipy.stats import chisquare
from numpy import argsort

from .omop_xref import xref_to_omop_standard_concept, omop_map_to_standard, omop_map_from_standard, \
    xref_from_omop_standard_concept, xref_from_omop_local, xref_to_omop_local
from .cohd_utilities import ln_ratio_ci, rel_freq_ci
from .app import cache

# Configuration
CONFIG_FILE = "database.cnf"  # log-in credentials for database
DATASET_ID_DEFAULT = 1
DATASET_ID_DEFAULT_HIER = 3
DEFAULT_CONFIDENCE = 0.99

# OXO API configuration
URL_OXO_SEARCH = 'https://www.ebi.ac.uk/spot/oxo/api/search'
_DEFAULT_OXO_DISTANCE = 2
DEFAULT_OXO_MAPPING_TARGETS = ["ICD9CM", "ICD10CM", "SNOMEDCT", "MeSH"]


def sql_connection():
    # Connect to MySQL database
    # print u"Connecting to MySQL database"
    return pymysql.connect(read_default_file=CONFIG_FILE,
                           charset='utf8mb4',
                           cursorclass=pymysql.cursors.DictCursor)


def get_arg_dataset_id(args, default_dataset_id=DATASET_ID_DEFAULT):
    dataset_id = args.get('dataset_id')
    if dataset_id is None or dataset_id.isspace() or not dataset_id.strip().isdigit():
        dataset_id = default_dataset_id
    else:
        dataset_id = int(dataset_id.strip())

    return dataset_id


def get_arg_concept_id(args, param_name='concept_id'):
    concept_id = args.get(param_name)
    if concept_id is None or concept_id == [''] or not concept_id.strip().isdigit():
        return None
    else:
        return int(concept_id)


def get_arg_int(args, param_name):
    param = args.get(param_name)
    if param is None or param == [''] or not param.strip().isnumeric():
        return None
    else:
        try:
            return int(param.strip())
        except ValueError:
            return None


def get_arg_float(args, param_name):
    param = args.get(param_name)
    if param is None or param == ['']:
        return None
    else:
        try:
            return float(param.strip())
        except ValueError:
            return None


def get_arg_boolean(args, param_name):
    param = args.get(param_name)
    if param is None or param == ['']:
        return None
    else:
        try:
            return param.strip().lower() in ['true', '1', 't']
        except AttributeError:
            return None
    return None


def query_db(service, method, args):

    # print u"Connecting to the MySQL API..."

    # Connect to MYSQL database
    conn = sql_connection()
    cur = conn.cursor()

    json_return = []

    query = args.get('q')

    print("Service: {s}; Method: {m}, Query: {q}".format(s=service, m=method, q=query))

    if service == 'metadata':
        # The datasets in the COHD database
        # endpoint: /api/v1/query?service=metadata&meta=datasets
        if method == 'datasets':
<<<<<<< HEAD
            sql = '''SELECT * 
                FROM dataset;'''
=======
            sql = '''SELECT *
                FROM cohd.dataset;'''
>>>>>>> 7d93e29c
            cur.execute(sql)
            json_return = cur.fetchall()

        # The number of concepts in each domain
        # endpoint: /api/v1/query?service=metadata&meta=domainCounts&dataset_id=1
        elif method == 'domainCounts':
            dataset_id = get_arg_dataset_id(args)
<<<<<<< HEAD
            sql = '''SELECT * 
                FROM domain_concept_counts 
=======
            sql = '''SELECT *
                FROM cohd.domain_concept_counts
>>>>>>> 7d93e29c
                WHERE dataset_id=%(dataset_id)s;'''
            params = {'dataset_id': dataset_id}
            cur.execute(sql, params)
            json_return = cur.fetchall()

        # The number of pairs of concepts in each pair of domains
        # endpoint: /api/v1/query?service=metadata&meta=domainPairCounts&dataset_id=1
        elif method == 'domainPairCounts':
            dataset_id = get_arg_dataset_id(args)
<<<<<<< HEAD
            sql = '''SELECT * 
                FROM domain_pair_concept_counts 
=======
            sql = '''SELECT *
                FROM cohd.domain_pair_concept_counts
>>>>>>> 7d93e29c
                WHERE dataset_id=%(dataset_id)s;'''
            params = {'dataset_id': dataset_id}
            cur.execute(sql, params)
            json_return = cur.fetchall()

        # The number of visits in the dataset
        # endpoint: /api/v1/query?service=metadata&meta=visitCount&dataset_id=1
        # Note: adapted from original COHD code which used patients as the base for counting
        elif method == 'visitCount':
            dataset_id = get_arg_dataset_id(args)
<<<<<<< HEAD
            sql = '''SELECT * 
                FROM patient_count 
=======
            sql = '''SELECT *
                FROM cohd.patient_count
>>>>>>> 7d93e29c
                WHERE dataset_id=%(dataset_id)s;'''
            params = {'dataset_id': dataset_id}
            cur.execute(sql, params)
            json_return = cur.fetchall()

    elif service == 'omop':
        # Find concept_ids and concept_names that are similar to the query
        # e.g. /api/v1/query?service=omop&meta=findConceptIDs&q=cancer
        if method == 'findConceptIDs':
            # Check query parameter
            if query is None or query == [''] or query.isspace():
                return 'q parameter is missing', 400

            dataset_id = get_arg_dataset_id(args)

            sql = '''SELECT c.concept_id, concept_name, domain_id, vocabulary_id, concept_class_id, concept_code,
                    CAST(IFNULL(concept_count, 0) AS UNSIGNED) AS concept_count
<<<<<<< HEAD
                FROM concept c
                LEFT JOIN concept_counts cc ON (cc.dataset_id = %(dataset_id)s AND cc.concept_id = c.concept_id)
                WHERE concept_name like %(like_query)s AND standard_concept IN ('S','C') 
=======
                FROM cohd.concept c
                LEFT JOIN cohd.concept_counts cc ON (cc.dataset_id = %(dataset_id)s AND cc.concept_id = c.concept_id)
                WHERE concept_name like %(like_query)s AND standard_concept IN ('S','C')
>>>>>>> 7d93e29c
                    {domain_filter}
                    {count_filter}
                ORDER BY cc.concept_count DESC
                LIMIT 1000;'''
            params = {
                'like_query': '%' + query + '%',
                'dataset_id': dataset_id,
                'query': query
            }

            # Filter concepts by domain
            domain_id = args.get('domain')
            if domain_id is None or domain_id == [''] or domain_id.isspace():
                domain_filter = ''
            else:
                domain_filter = 'AND domain_id = %(domain_id)s'
                params['domain_id'] = domain_id

            # Filter concepts by minimum count
            min_count = args.get('min_count')
            if min_count is None or min_count == ['']:
                # Default to set min_count = 1
                count_filter = 'AND cc.concept_count >= 1'
            else:
                if min_count.strip().isdigit():
                    min_count = int(min_count.strip())
                    if min_count > 0:
                        count_filter = 'AND cc.concept_count >= %(min_count)s'
                        params['min_count'] = min_count
                    else:
                        count_filter = ''
                else:
                    return 'min_count parameter should be an integer', 400

            sql = sql.format(domain_filter=domain_filter, count_filter=count_filter)

            cur.execute(sql, params)
            json_return = cur.fetchall()

        # Looks up concepts for a list of concept_ids
        # e.g. /api/v1/query?service=omop&meta=concepts&q=4196636,437643
        elif method == 'concepts':
            # Check query parameter
            if query is None or query == [''] or query.isspace():
                return 'q parameter is missing', 400
            for concept_id in query.split(','):
                if not concept_id.strip().isdigit():
                    return 'Error in q: concept_ids should be integers', 400

            # Convert query paramter to a list of concept ids
            concept_ids = [int(x.strip()) for x in query.split(',')]

<<<<<<< HEAD
            sql = '''SELECT concept_id, concept_name, domain_id, vocabulary_id, concept_class_id, concept_code 
                FROM concept
=======
            sql = '''SELECT concept_id, concept_name, domain_id, vocabulary_id, concept_class_id, concept_code
                FROM cohd.concept
>>>>>>> 7d93e29c
                WHERE concept_id IN (%s);''' % ','.join(['%s' for _ in concept_ids])

            cur.execute(sql, concept_ids)
            json_return = cur.fetchall()

        # Looks up ancestors of a given concept
        # e.g. /api/query?service=omop&meta=conceptAncestors&concept_id=313217
        elif method == 'conceptAncestors':
            # Get non-required parameters
            dataset_id = get_arg_dataset_id(args, DATASET_ID_DEFAULT_HIER)

            # concept_id is required
            concept_id = args.get('concept_id')
            if concept_id is None or concept_id == [''] or not concept_id.strip().isdigit():
                return 'No concept_id specified', 400
            concept_id = int(concept_id)

            sql = '''SELECT ca.ancestor_concept_id, ca.min_levels_of_separation, ca.max_levels_of_separation,
                    c.concept_name, c.domain_id, c.vocabulary_id, c.concept_class_id, c.standard_concept,
                    c.concept_code, CAST(IFNULL(concept_count, 0) AS UNSIGNED) AS concept_count
                FROM concept_ancestor ca
                JOIN concept c ON ca.ancestor_concept_id = c.concept_id
                LEFT JOIN concept_counts cc ON ca.ancestor_concept_id = cc.concept_id
                WHERE ca.descendant_concept_id = %(concept_id)s
                    {vocabulary_filter}
                    {concept_class_filter}
                    AND (cc.dataset_id IS NULL OR cc.dataset_id = %(dataset_id)s)
                ORDER BY concept_count ASC
                LIMIT 1000;'''

            params = {
                'concept_id': concept_id,
                'dataset_id': dataset_id,
            }

            # Filter concepts by vocabulary
            vocabulary_id = args.get('vocabulary_id')
            if vocabulary_id is None or vocabulary_id == [''] or vocabulary_id.isspace():
                vocabulary_filter = ''
            else:
                vocabulary_filter = 'AND vocabulary_id = %(vocabulary_id)s'
                params['vocabulary_id'] = vocabulary_id

            # Filter concepts by concept_class
            concept_class_id = args.get('concept_class_id')
            if concept_class_id is None or concept_class_id == [''] or concept_class_id.isspace():
                concept_class_filter = ''
            else:
                concept_class_filter = 'AND concept_class_id = %(concept_class_id)s'
                params['concept_class_id'] = concept_class_id

            # Add filter code to SQL
            sql = sql.format(vocabulary_filter=vocabulary_filter, concept_class_filter=concept_class_filter)

            cur.execute(sql, params)
            json_return = cur.fetchall()

        # Looks up descendants of a given concept
        # e.g. /api/query?service=omop&meta=conceptDescendants&concept_id=313217
        elif method == 'conceptDescendants':
            # Get non-required parameters
            dataset_id = get_arg_dataset_id(args, DATASET_ID_DEFAULT_HIER)

            # concept_id is required
            concept_id = args.get('concept_id')
            if concept_id is None or concept_id == [''] or not concept_id.strip().isdigit():
                return 'No concept_id specified', 400
            concept_id = int(concept_id)

            sql = '''SELECT ca.descendant_concept_id, ca.min_levels_of_separation, ca.max_levels_of_separation,
                    c.concept_name, c.domain_id, c.vocabulary_id, c.concept_class_id, c.standard_concept,
                    c.concept_code, CAST(IFNULL(concept_count, 0) AS UNSIGNED) AS concept_count
                FROM concept_ancestor ca
                JOIN concept c ON ca.descendant_concept_id = c.concept_id
                LEFT JOIN concept_counts cc ON ca.descendant_concept_id = cc.concept_id
                WHERE ca.ancestor_concept_id = %(concept_id)s
                    {vocabulary_filter}
                    {concept_class_filter}
                    AND (cc.dataset_id IS NULL OR cc.dataset_id = %(dataset_id)s)
                ORDER BY concept_count DESC
                LIMIT 1000;'''

            params = {
                'concept_id': concept_id,
                'dataset_id': dataset_id,
            }

            # Filter concepts by vocabulary
            vocabulary_id = args.get('vocabulary_id')
            if vocabulary_id is None or vocabulary_id == [''] or vocabulary_id.isspace():
                vocabulary_filter = ''
            else:
                vocabulary_filter = 'AND vocabulary_id = %(vocabulary_id)s'
                params['vocabulary_id'] = vocabulary_id

            # Filter concepts by concept_class
            concept_class_id = args.get('concept_class_id')
            if concept_class_id is None or concept_class_id == [''] or concept_class_id.isspace():
                concept_class_filter = ''
            else:
                concept_class_filter = 'AND concept_class_id = %(concept_class_id)s'
                params['concept_class_id'] = concept_class_id

            # Add filter code to SQL
            sql = sql.format(vocabulary_filter=vocabulary_filter, concept_class_filter=concept_class_filter)

            cur.execute(sql, params)
            json_return = cur.fetchall()

        # Find concept_ids and concept_names that are similar to the query
        # e.g. /api/v1/query?service=omop&meta=mapToStandardConceptID&concept_code=715.3&vocabulary_id=ICD9CM
        elif method == 'mapToStandardConceptID':
            # Check concept_code parameter
            concept_code = args.get('concept_code')
            if concept_code is None or concept_code == [''] or concept_code.isspace():
                return 'No concept_code was specified', 400

            # Check vocabulary_id parameter
            vocabulary_id = args.get('vocabulary_id')
            if vocabulary_id is None or vocabulary_id == [''] or vocabulary_id.isspace():
                vocabulary_id = None

            # Map
            json_return = omop_map_to_standard(cur, concept_code, vocabulary_id)

        # Find concept_ids and concept_names that are similar to the query
        # e.g. /api/v1/query?service=omop&meta=mapFromStandardConceptID&concept_code=715.3&vocabulary_id=ICD9CM
        elif method == 'mapFromStandardConceptID':
            # Get concept_id parameter
            concept_id = args.get('concept_id')
            if concept_id is None or concept_id == ['']:
                return 'No concept_id was specified', 400

            # Get vocabulary_id parameter
            vocabulary_id = args.get('vocabulary_id')
            if vocabulary_id is not None:
                if vocabulary_id == ['']:
                    vocabulary_id = None
                else:
                    vocabulary_id = [x.strip() for x in vocabulary_id.split(',')]

            # Map
            json_return = omop_map_from_standard(cur, concept_id, vocabulary_id)

        # List of vocabularies
        # e.g. /api/v1/query?service=omop&meta=vocabularies
        elif method == 'vocabularies':
            sql = '''SELECT DISTINCT vocabulary_id FROM concept;'''
            cur.execute(sql)
            json_return = cur.fetchall()

        # Cross reference to OMOP using OXO service
        # e.g. /api/v1/query?service=omop&meta=xrefToOMOP?curie=DOID:8398&distance=1
        elif method == 'xrefToOMOP':
            # curie is required
            curie = args.get('curie')
            if curie is None or curie == ['']:
                return 'No curie was specified', 400

            distance = args.get('distance')
            if distance is None or distance == [''] or not distance.isdigit():
                distance = _DEFAULT_OXO_DISTANCE
            else:
                distance = int(distance)

            # check whether user wants recommended mappings (true) or all mappings (false)
            recommend = args.get('recommend')
            best = False
            if recommend is not None and recommend.strip().lower() == 'true':
                best = True

            # Check if user wants to use OxO API or local OxO implementation
            local_oxo = args.get('local')
            if local_oxo is not None and local_oxo.lower() == 'true':
                json_return = xref_to_omop_local(cur, curie, distance, best)
            else:
                json_return = xref_to_omop_standard_concept(cur, curie, distance, best)

        # Cross reference from OMOP using OXO service
        # e.g. /api/v1/query?service=omop&meta=xrefFromOMOP?concept_id=192855&distance=1
        elif method == 'xrefFromOMOP':
            # curie is required
            concept_id = args.get('concept_id')
            if concept_id is None or concept_id == [''] or not concept_id.strip().isdigit():
                return 'No curie was specified', 400
            else:
                concept_id = int(concept_id)

            # get mapping_targets, if specified
            mapping_targets = args.get('mapping_targets')
            if mapping_targets is None or mapping_targets == ['']:
                mapping_targets = []
            else:
                # convert to list of mapping targets
                mapping_targets = [x.strip() for x in mapping_targets.split(',')]

            # get distance, if specified
            distance = args.get('distance')
            if distance is None or distance == [''] or not distance.isdigit():
                distance = _DEFAULT_OXO_DISTANCE
            else:
                distance = int(distance)

            # check whether user wants recommended mappings (true) or all mappings (false)
            recommend = args.get('recommend')
            best = False
            if recommend is not None and recommend.strip().lower() == 'true':
                best = True

            # Check if user wants to use OxO API or local OxO implementation
            local_oxo = args.get('local')
            if local_oxo is not None and local_oxo.strip().lower() == 'true':
                json_return = xref_from_omop_local(cur, concept_id, mapping_targets, distance, best)
            else:
                json_return = xref_from_omop_standard_concept(cur, concept_id, mapping_targets, distance, best)

    elif service == 'frequencies':
        # Looks up observed clinical frequencies for a comma separated list of concepts
        # e.g. /api/v1/query?service=frequencies&meta=singleConceptFreq&dataset_id=1&q=4196636,437643
        if method == 'singleConceptFreq':
            dataset_id = get_arg_dataset_id(args)

            # Check concept_ids parameter
            if query is None or query == [''] or query.isspace():
                return 'q parameter is missing', 400

            for x in query.split(','):
                if not x.strip().isdigit():
                    return 'Error in q: concept_ids should be integers', 400

            # Convert query parameter to list of concept IDs
            concept_ids = [int(x.strip()) for x in query.split(',') if x.strip().isdigit()]

            sql = '''SELECT
                    cc.dataset_id,
                    cc.concept_id,
                    cc.concept_count,
                    cc.concept_count / (pc.count + 0E0) AS concept_frequency
                FROM concept_counts cc
                JOIN patient_count pc ON cc.dataset_id = pc.dataset_id
                WHERE cc.dataset_id = %s AND concept_id IN ({concepts});'''.format(
                concepts=','.join(['%s' for _ in concept_ids]))
            params = [dataset_id] + concept_ids

            cur.execute(sql, params)
            json_return = cur.fetchall()

        # Looks up observed clinical frequencies for a comma separated list of concepts
        # e.g. /api/v1/query?service=frequencies&meta=pairedConceptFreq&dataset_id=1&q=4196636,437643
        elif method == 'pairedConceptFreq':
            dataset_id = get_arg_dataset_id(args)

            # Check q parameter
            if query is None or query == [''] or query.isspace():
                return 'q parameter is missing', 400

            # q parameter should be 2 concept_ids separated by comma
            qs = query.split(',')
            if len(qs) != 2 or not qs[0].strip().isdigit() or not qs[1].strip().isdigit():
                return 'Error in q: should be two concept IDs, e.g., 4196636,437643', 400

            concept_id_1 = int(qs[0])
            concept_id_2 = int(qs[1])
            sql = '''SELECT
                    cpc.dataset_id,
                    cpc.concept_id_1,
                    cpc.concept_id_2,
                    cpc.concept_count,
                    cpc.concept_count / (pc.count + 0E0) AS concept_frequency
<<<<<<< HEAD
                FROM concept_pair_counts cpc
                JOIN patient_count pc ON pc.dataset_id = cpc.dataset_id
                WHERE cpc.dataset_id = %(dataset_id)s AND  
                    ((concept_id_1 = %(concept_id_1)s AND concept_id_2 = %(concept_id_2)s) OR 
=======
                FROM cohd.concept_pair_counts cpc
                JOIN cohd.patient_count pc ON pc.dataset_id = cpc.dataset_id
                WHERE cpc.dataset_id = %(dataset_id)s AND
                    ((concept_id_1 = %(concept_id_1)s AND concept_id_2 = %(concept_id_2)s) OR
>>>>>>> 7d93e29c
                    (concept_id_1 = %(concept_id_2)s AND concept_id_2 = %(concept_id_1)s));'''
            params = {
                'dataset_id': dataset_id,
                'concept_id_1': concept_id_1,
                'concept_id_2': concept_id_2
            }

            cur.execute(sql, params)
            json_return = cur.fetchall()

        # Looks up observed clinical frequencies of all pairs of concepts given a concept id
        # e.g. /api/v1/query?service=frequencies&meta=associatedConceptFreq&dataset_id=1&q=4196636
        elif method == 'associatedConceptFreq':
            dataset_id = get_arg_dataset_id(args)

            # Check q parameter
            if query is None or query == [''] or query.isspace():
                return 'q parameter is missing', 400

            if not query.strip().isdigit():
                return 'Error in q: concept_id should be an integer'

            concept_id = int(query)

            sql = '''SELECT *
                FROM
                    ((SELECT
                        cpc.dataset_id,
                        cpc.concept_id_1 AS concept_id,
                        cpc.concept_id_2 AS associated_concept_id,
                        cpc.concept_count,
                        cpc.concept_count / (pc.count + 0E0) AS concept_frequency,
                        c.concept_name AS associated_concept_name,
                        c.domain_id AS associated_domain_id
<<<<<<< HEAD
                    FROM concept_pair_counts cpc
                    JOIN concept c ON concept_id_2 = c.concept_id     
                    JOIN patient_count pc ON cpc.dataset_id = pc.dataset_id          
=======
                    FROM cohd.concept_pair_counts cpc
                    JOIN cohd.concept c ON concept_id_2 = c.concept_id
                    JOIN cohd.patient_count pc ON cpc.dataset_id = pc.dataset_id
>>>>>>> 7d93e29c
                    WHERE cpc.dataset_id = %(dataset_id)s AND concept_id_1 = %(concept_id)s)
                    UNION
                    (SELECT
                        cpc.dataset_id,
                        cpc.concept_id_2 AS concept_id,
                        cpc.concept_id_1 AS associated_concept_id,
                        cpc.concept_count,
                        cpc.concept_count / (pc.count + 0E0) AS concept_frequency,
                        c.concept_name AS associated_concept_name,
                        c.domain_id AS associated_domain_id
<<<<<<< HEAD
                    FROM concept_pair_counts cpc
                    JOIN concept c ON concept_id_1 = c.concept_id             
                    JOIN patient_count pc ON cpc.dataset_id = pc.dataset_id      
=======
                    FROM cohd.concept_pair_counts cpc
                    JOIN cohd.concept c ON concept_id_1 = c.concept_id
                    JOIN cohd.patient_count pc ON cpc.dataset_id = pc.dataset_id
>>>>>>> 7d93e29c
                    WHERE cpc.dataset_id = %(dataset_id)s AND concept_id_2 = %(concept_id)s)) x
                ORDER BY concept_count DESC;'''
            params = {
                'dataset_id': dataset_id,
                'concept_id': concept_id
            }

            cur.execute(sql, params)
            json_return = cur.fetchall()

        # Looks up observed clinical frequencies of all pairs of concepts given a concept id restricted by domain of the
        # associated concept_id
        # e.g. /api/v1/query?service=frequencies&meta=associatedConceptDomainFreq&dataset_id=1&concept_id=4196636&domain=Procedure
        elif method == 'associatedConceptDomainFreq':
            dataset_id = get_arg_dataset_id(args)
            concept_id = args.get('concept_id')
            domain_id = args.get('domain')

            if concept_id is None or concept_id == [''] or concept_id.isspace():
                return 'No concept_id selected', 400

            if domain_id is None or domain_id == [''] or domain_id.isspace():
                return 'No domain selected', 400

            if not concept_id.strip().isdigit():
                return 'concept_id should be numeric', 400

            concept_id = int(concept_id)

            sql = '''SELECT *
                FROM
                    ((SELECT
                        cpc.dataset_id,
                        cpc.concept_id_1 AS concept_id,
                        cpc.concept_id_2 AS associated_concept_id,
                        cpc.concept_count,
                        cpc.concept_count / (pc.count + 0E0) AS concept_frequency,
                        c.concept_name AS associated_concept_name,
                        c.domain_id AS associated_domain_id
<<<<<<< HEAD
                    FROM concept_pair_counts cpc
                    JOIN concept c ON concept_id_2 = c.concept_id     
                    JOIN patient_count pc ON cpc.dataset_id = pc.dataset_id          
=======
                    FROM cohd.concept_pair_counts cpc
                    JOIN cohd.concept c ON concept_id_2 = c.concept_id
                    JOIN cohd.patient_count pc ON cpc.dataset_id = pc.dataset_id
>>>>>>> 7d93e29c
                    WHERE cpc.dataset_id = %(dataset_id)s AND concept_id_1 = %(concept_id)s
                        AND c.domain_id = %(domain_id)s)
                    UNION
                    (SELECT
                        cpc.dataset_id,
                        cpc.concept_id_2 AS concept_id,
                        cpc.concept_id_1 AS associated_concept_id,
                        cpc.concept_count,
                        cpc.concept_count / (pc.count + 0E0) AS concept_frequency,
                        c.concept_name AS associated_concept_name,
                        c.domain_id AS associated_domain_id
<<<<<<< HEAD
                    FROM concept_pair_counts cpc
                    JOIN concept c ON concept_id_1 = c.concept_id             
                    JOIN patient_count pc ON cpc.dataset_id = pc.dataset_id      
=======
                    FROM cohd.concept_pair_counts cpc
                    JOIN cohd.concept c ON concept_id_1 = c.concept_id
                    JOIN cohd.patient_count pc ON cpc.dataset_id = pc.dataset_id
>>>>>>> 7d93e29c
                    WHERE cpc.dataset_id = %(dataset_id)s AND concept_id_2 = %(concept_id)s
                        AND c.domain_id = %(domain_id)s)) x
                ORDER BY concept_count DESC;'''
            params = {
                'dataset_id': dataset_id,
                'concept_id': concept_id,
                'domain_id': domain_id
            }

            cur.execute(sql, params)
            json_return = cur.fetchall()

        # Returns most common single concept frequencies
        # e.g. /api/v1/query?service=frequencies&meta=mostFrequentConcept&dataset_id=1&q=100
        elif method == 'mostFrequentConcepts':
            sql = '''SELECT cc.dataset_id,
                        cc.concept_id,
                        cc.concept_count,
                        cc.concept_count / (pc.count + 0E0) AS concept_frequency,
                        c.domain_id, c.concept_name, c.vocabulary_id, c.concept_class_id
                    FROM concept_counts cc
                    JOIN concept c ON cc.concept_id = c.concept_id
                    JOIN patient_count pc ON cc.dataset_id = pc.dataset_id
                    WHERE cc.dataset_id = %(dataset_id)s
                        {domain_filter}
                        {vocabulary_filter}
                        {concept_class_filter}
                    ORDER BY concept_count DESC
                    {limit}
                    ;
                    '''

            # Get dataset_id
            dataset_id = get_arg_dataset_id(args)
            params = {
                'dataset_id': dataset_id
            }

            # Check q parameter (limit)
            if query is None or query == [''] or query.isspace() or not query.strip().isdigit():
                limit = ''
            else:
                limit_n = int(query)
                if limit_n > 0:
                    limit = 'LIMIT %(limit_n)s'
                    params['limit_n'] = limit_n
                else:
                    limit = ''

            # Check domain parameter
            domain_id = args.get('domain')
            if domain_id is None or domain_id == [''] or domain_id.isspace():
                domain_filter = ''
            else:
                domain_filter = 'AND c.domain_id = %(domain_id)s'
                params['domain_id'] = domain_id

            # Filter concepts by vocabulary
            vocabulary_ids = args.get('vocabulary_id')
            if vocabulary_ids is None or vocabulary_ids == [''] or vocabulary_ids.isspace():
                vocabulary_filter = ''
            else:
                vids = []
                for i, vocabulary_id in enumerate(vocabulary_ids.split(',')):
                    vid = 'vid{x}'.format(x=i)
                    vids.append('%({x})s'.format(x=vid))
                    params[vid] = vocabulary_id
                vocabulary_filter = 'AND vocabulary_id IN ({vids})'.format(vids=','.join(vids))

            # Filter concepts by concept_class
            concept_class_ids = args.get('concept_class_id')
            if concept_class_ids is None or concept_class_ids == [''] or concept_class_ids.isspace():
                concept_class_filter = ''
            else:
                ccids = []
                for i, concept_class_id in enumerate(concept_class_ids.split(',')):
                    ccid = 'ccid{x}'.format(x=i)
                    ccids.append('%({x})s'.format(x=ccid))
                    params[ccid] = concept_class_id
                concept_class_filter = 'AND concept_class_id IN ({ccids})'.format(ccids=','.join(ccids))

            # Add filter code to SQL
            sql = sql.format(limit=limit, domain_filter=domain_filter, vocabulary_filter=vocabulary_filter,
                             concept_class_filter=concept_class_filter)

            cur.execute(sql, params)
            json_return = cur.fetchall()

    elif service == 'association':
        # Returns chi-square between pairs of concepts
        # e.g. /api/v1/query?service=association&meta=chiSquare&dataset_id=1&concept_id_1=192855&concept_id_2=2008271
        if method == 'chiSquare':
            # Get non-required parameters
            dataset_id = get_arg_dataset_id(args)
            concept_id_2 = args.get('concept_id_2')
            domain_id = args.get('domain')

            # concept_id_1 is required
            concept_id_1 = args.get('concept_id_1')
            if concept_id_1 is None or concept_id_1 == [''] or not concept_id_1.strip().isdigit():
                return 'No concept_id_1 selected', 400
            concept_id_1 = int(concept_id_1)

            # Get the total number of pairs for Bonferonni adjustment
            sql = '''SELECT SUM(count) AS pair_count
                FROM domain_pair_concept_counts
                WHERE dataset_id = %(dataset_id)s;'''
            params = {'dataset_id': dataset_id}
            cur.execute(sql, params)
            results = cur.fetchall()
            pair_count = int(results[0]['pair_count'])

            if concept_id_2 is not None and concept_id_2.strip().isdigit():
                # concept_id_2 is specified, only return the chi-square for the pair (concept_id_1, concept_id_2)
                concept_id_2 = int(concept_id_2)
                sql = '''SELECT
                        cp.dataset_id,
                        cp.concept_id_1,
                        cp.concept_id_2,
                        cp.concept_count AS concept_pair_count,
                        c1.concept_count AS concept_count_1,
                        c2.concept_count AS concept_count_2,
                        pc.count AS patient_count
<<<<<<< HEAD
                    FROM concept_pair_counts cp
                    JOIN concept_counts c1 ON cp.concept_id_1 = c1.concept_id
                    JOIN concept_counts c2 ON cp.concept_id_2 = c2.concept_id
                    JOIN patient_count pc ON cp.dataset_id = pc.dataset_id
                    WHERE cp.dataset_id = %(dataset_id)s 
                        AND c1.dataset_id = %(dataset_id)s 
=======
                    FROM cohd.concept_pair_counts cp
                    JOIN cohd.concept_counts c1 ON cp.concept_id_1 = c1.concept_id
                    JOIN cohd.concept_counts c2 ON cp.concept_id_2 = c2.concept_id
                    JOIN cohd.patient_count pc ON cp.dataset_id = pc.dataset_id
                    WHERE cp.dataset_id = %(dataset_id)s
                        AND c1.dataset_id = %(dataset_id)s
>>>>>>> 7d93e29c
                        AND c2.dataset_id = %(dataset_id)s
                        AND cp.concept_id_1 IN (%(concept_id_1)s, %(concept_id_2)s)
                        AND cp.concept_id_2 IN (%(concept_id_1)s, %(concept_id_2)s);'''
                params = {
                    'dataset_id': dataset_id,
                    'concept_id_1': concept_id_1,
                    'concept_id_2': concept_id_2
                }

            else:
                # If concept_id_2 is not specified, get results for all pairs that include concept_id_1
                concept_id_2 = None
                sql = '''SELECT *
                    FROM
                        ((SELECT
                            cp.dataset_id,
                            cp.concept_id_1,
                            cp.concept_id_2,
                            cp.concept_count AS concept_pair_count,
                            c1.concept_count AS concept_count_1,
                            c2.concept_count AS concept_count_2,
                            pc.count AS patient_count,
                            c.concept_name AS concept_2_name,
                            c.domain_id AS concept_2_domain
<<<<<<< HEAD
                        FROM concept_pair_counts cp
                        JOIN concept_counts c1 ON cp.concept_id_1 = c1.concept_id
                        JOIN concept_counts c2 ON cp.concept_id_2 = c2.concept_id
                        JOIN patient_count pc ON cp.dataset_id = pc.dataset_id
                        JOIN concept c ON cp.concept_id_2 = c.concept_id
                        WHERE cp.dataset_id = %(dataset_id)s 
                            AND c1.dataset_id = %(dataset_id)s 
=======
                        FROM cohd.concept_pair_counts cp
                        JOIN cohd.concept_counts c1 ON cp.concept_id_1 = c1.concept_id
                        JOIN cohd.concept_counts c2 ON cp.concept_id_2 = c2.concept_id
                        JOIN cohd.patient_count pc ON cp.dataset_id = pc.dataset_id
                        JOIN cohd.concept c ON cp.concept_id_2 = c.concept_id
                        WHERE cp.dataset_id = %(dataset_id)s
                            AND c1.dataset_id = %(dataset_id)s
>>>>>>> 7d93e29c
                            AND c2.dataset_id = %(dataset_id)s
                            AND cp.concept_id_1 = %(concept_id_1)s
                            {domain_filter}
                            {concept_class_filter})
                        UNION
                        (SELECT
                            cp.dataset_id,
                            cp.concept_id_2 AS concept_id_1,
                            cp.concept_id_1 AS concept_id_2,
                            cp.concept_count AS concept_pair_count,
                            c2.concept_count AS concept_count_1,
                            c1.concept_count AS concept_count_2,
                            pc.count AS patient_count,
                            c.concept_name AS concept_2_name,
                            c.domain_id AS concept_2_domain
<<<<<<< HEAD
                        FROM concept_pair_counts cp
                        JOIN concept_counts c1 ON cp.concept_id_1 = c1.concept_id
                        JOIN concept_counts c2 ON cp.concept_id_2 = c2.concept_id
                        JOIN patient_count pc ON cp.dataset_id = pc.dataset_id
                        JOIN concept c ON cp.concept_id_1 = c.concept_id
                        WHERE cp.dataset_id = %(dataset_id)s 
                            AND c1.dataset_id = %(dataset_id)s 
=======
                        FROM cohd.concept_pair_counts cp
                        JOIN cohd.concept_counts c1 ON cp.concept_id_1 = c1.concept_id
                        JOIN cohd.concept_counts c2 ON cp.concept_id_2 = c2.concept_id
                        JOIN cohd.patient_count pc ON cp.dataset_id = pc.dataset_id
                        JOIN cohd.concept c ON cp.concept_id_1 = c.concept_id
                        WHERE cp.dataset_id = %(dataset_id)s
                            AND c1.dataset_id = %(dataset_id)s
>>>>>>> 7d93e29c
                            AND c2.dataset_id = %(dataset_id)s
                            AND cp.concept_id_2 = %(concept_id_1)s
                            {domain_filter}
                            {concept_class_filter})) x;'''
                params = {
                    'dataset_id': dataset_id,
                    'concept_id_1': concept_id_1
                }

                if domain_id is not None and not domain_id == ['']:
                    domain_filter = 'AND c.domain_id = %(domain_id)s'
                    params['domain_id'] = domain_id
                else:
                    domain_filter = ''

                # Filter concepts by concept_class
                concept_class_id = args.get('concept_class')
                if concept_class_id is None or not concept_class_id or concept_class_id == [''] or \
                        concept_class_id.isspace():
                    concept_class_filter = ''
                else:
                    concept_class_filter = 'AND concept_class_id = %(concept_class_id)s'
                    params['concept_class_id'] = concept_class_id

                sql = sql.format(domain_filter=domain_filter, concept_class_filter=concept_class_filter)

            cur.execute(sql, params)
            results = cur.fetchall()

            # Calculate the p-value using chi-square distribution with 1 degree of freedom
            chi_squares = []
            for r in results:
                # Get observed counts
                cpc = float(r['concept_pair_count'])
                c1 = float(r['concept_count_1'])
                c2 = float(r['concept_count_2'])
                pts = float(r['patient_count'])
                neg = pts - c1 - c2 + cpc

                # Create the observed and expected RxC tables and perform chi-square
                o = [neg, c1 - cpc, c2 - cpc, cpc]
                e = [(pts - c1) * (pts - c2) / pts, c1 * (pts - c2) / pts, c2 * (pts - c1) / pts, c1 * c2 / pts]
                cs = chisquare(o, e, 2)
                new_r = {
                    'dataset_id': r['dataset_id'],
                    'concept_id_1': r['concept_id_1'],
                    'concept_id_2': r['concept_id_2'],
                    'n': int(pts),
                    'n_c1': int(c1),
                    'n_c2': int(c2),
                    'n_~c1_~c2': int(neg),
                    'n_c1_~c2': int(c1 - cpc),
                    'n_~c1_c2': int(c2 - cpc),
                    'n_c1_c2': int(cpc),
                    'chi_square': cs.statistic,
                    'p-value': cs.pvalue,
                    'adj_p-value': min(cs.pvalue * pair_count, 1.0)
                }
                if concept_id_2 is None:
                    new_r['concept_2_name'] = r['concept_2_name']
                    new_r['concept_2_domain'] = r['concept_2_domain']

                json_return.append(new_r)
                chi_squares.append(cs.statistic)

            # Sort results by chi-square
            json_return = [json_return[i] for i in list(reversed(argsort(chi_squares)))]

        # Returns ratio of observed to expected frequency between pairs of concepts
        # e.g. /api/v1/query?service=association&meta=obsExpRatio&dataset_id=1&concept_id_1=192855&concept_id_2=2008271
        elif method == 'obsExpRatio':
            # Get non-required parameters
            dataset_id = get_arg_dataset_id(args)
            domain_id = args.get('domain')

            # concept_id_1 is required
            concept_id_1 = get_arg_concept_id(args, 'concept_id_1')
            if concept_id_1 is None:
                return 'No concept_id_1 selected', 400

            concept_id_2 = get_arg_concept_id(args, 'concept_id_2')
            if concept_id_2 is not None:
                # concept_id_2 is specified, only return the results for the pair (concept_id_1, concept_id_2)
                concept_id_2 = int(concept_id_2)
                order = concept_id_1 < concept_id_2
                sql = '''SELECT
                        cp.dataset_id,
                        cp.concept_id_1 AS {rename_1},
                        cp.concept_id_2 AS {rename_2},
                        cp.concept_count AS observed_count,
                        c1.concept_count * c2.concept_count / (pc.count + 0E0) AS expected_count,
                        log(cp.concept_count * pc.count / (c1.concept_count * c2.concept_count + 0E0)) AS ln_ratio
<<<<<<< HEAD
                    FROM concept_pair_counts cp
                    JOIN concept_counts c1 ON cp.concept_id_1 = c1.concept_id
                    JOIN concept_counts c2 ON cp.concept_id_2 = c2.concept_id
                    JOIN patient_count pc ON cp.dataset_id = pc.dataset_id
                    WHERE cp.dataset_id = %(dataset_id)s 
                        AND c1.dataset_id = %(dataset_id)s 
=======
                    FROM cohd.concept_pair_counts cp
                    JOIN cohd.concept_counts c1 ON cp.concept_id_1 = c1.concept_id
                    JOIN cohd.concept_counts c2 ON cp.concept_id_2 = c2.concept_id
                    JOIN cohd.patient_count pc ON cp.dataset_id = pc.dataset_id
                    WHERE cp.dataset_id = %(dataset_id)s
                        AND c1.dataset_id = %(dataset_id)s
>>>>>>> 7d93e29c
                        AND c2.dataset_id = %(dataset_id)s
                        AND cp.concept_id_1 = %(concept_id_1)s
                        AND cp.concept_id_2 = %(concept_id_2)s;'''
                params = {
                    'dataset_id': dataset_id,
                    'concept_id_1': concept_id_1 if order else concept_id_2,
                    'concept_id_2': concept_id_2 if order else concept_id_1
                }
                rename_1 = 'concept_id_1'
                rename_2 = 'concept_id_2'
                if not order:
                    rename_1 = 'concept_id_2'
                    rename_2 = 'concept_id_1'
                sql = sql.format(rename_1=rename_1, rename_2=rename_2)

            else:
                # If concept_id_2 is not specified, get results for all pairs that include concept_id_1
                sql = '''SELECT *
                    FROM
                        ((SELECT
                            cp.dataset_id,
                            cp.concept_id_1,
                            cp.concept_id_2,
                            cp.concept_count AS observed_count,
                            c1.concept_count * c2.concept_count / (pc.count + 0E0) AS expected_count,
                            log(cp.concept_count * pc.count / (c1.concept_count * c2.concept_count + 0E0)) AS ln_ratio,
                            c.concept_name AS concept_2_name,
                            c.domain_id AS concept_2_domain
<<<<<<< HEAD
                        FROM concept_pair_counts cp
                        JOIN concept_counts c1 ON cp.concept_id_1 = c1.concept_id
                        JOIN concept_counts c2 ON cp.concept_id_2 = c2.concept_id
                        JOIN patient_count pc ON cp.dataset_id = pc.dataset_id
                        JOIN concept c ON cp.concept_id_2 = c.concept_id
                        WHERE cp.dataset_id = %(dataset_id)s 
                            AND c1.dataset_id = %(dataset_id)s 
=======
                        FROM cohd.concept_pair_counts cp
                        JOIN cohd.concept_counts c1 ON cp.concept_id_1 = c1.concept_id
                        JOIN cohd.concept_counts c2 ON cp.concept_id_2 = c2.concept_id
                        JOIN cohd.patient_count pc ON cp.dataset_id = pc.dataset_id
                        JOIN cohd.concept c ON cp.concept_id_2 = c.concept_id
                        WHERE cp.dataset_id = %(dataset_id)s
                            AND c1.dataset_id = %(dataset_id)s
>>>>>>> 7d93e29c
                            AND c2.dataset_id = %(dataset_id)s
                            AND cp.concept_id_1 = %(concept_id_1)s
                            {domain_filter}
                            {concept_class_filter})
                        UNION
                        (SELECT
                            cp.dataset_id,
                            cp.concept_id_2 AS concept_id_1,
                            cp.concept_id_1 AS concept_id_2,
                            cp.concept_count AS observed_count,
                            c1.concept_count * c2.concept_count / (pc.count + 0E0) AS expected_count,
                            log(cp.concept_count * pc.count / (c1.concept_count * c2.concept_count + 0E0)) AS ln_ratio,
                            c.concept_name AS concept_2_name,
                            c.domain_id AS concept_2_domain
<<<<<<< HEAD
                        FROM concept_pair_counts cp
                        JOIN concept_counts c1 ON cp.concept_id_1 = c1.concept_id
                        JOIN concept_counts c2 ON cp.concept_id_2 = c2.concept_id
                        JOIN patient_count pc ON cp.dataset_id = pc.dataset_id
                        JOIN concept c ON cp.concept_id_1 = c.concept_id
                        WHERE cp.dataset_id = %(dataset_id)s 
                            AND c1.dataset_id = %(dataset_id)s 
=======
                        FROM cohd.concept_pair_counts cp
                        JOIN cohd.concept_counts c1 ON cp.concept_id_1 = c1.concept_id
                        JOIN cohd.concept_counts c2 ON cp.concept_id_2 = c2.concept_id
                        JOIN cohd.patient_count pc ON cp.dataset_id = pc.dataset_id
                        JOIN cohd.concept c ON cp.concept_id_1 = c.concept_id
                        WHERE cp.dataset_id = %(dataset_id)s
                            AND c1.dataset_id = %(dataset_id)s
>>>>>>> 7d93e29c
                            AND c2.dataset_id = %(dataset_id)s
                            AND cp.concept_id_2 = %(concept_id_1)s
                            {domain_filter}
                            {concept_class_filter})) x
                    ORDER BY ln_ratio DESC;'''
                params = {
                    'dataset_id': dataset_id,
                    'concept_id_1': concept_id_1,
                }

                if domain_id is not None and not domain_id == ['']:
                    # Restrict the associated concept by domain
                    domain_filter = 'AND c.domain_id = %(domain_id)s'
                    params['domain_id'] = domain_id
                else:
                    # Unrestricted domain
                    domain_filter = ''

                # Filter concepts by concept_class
                concept_class_id = args.get('concept_class')
                if concept_class_id is None or not concept_class_id or concept_class_id == [''] or \
                        concept_class_id.isspace():
                    concept_class_filter = ''
                else:
                    concept_class_filter = 'AND concept_class_id = %(concept_class_id)s'
                    params['concept_class_id'] = concept_class_id

                sql = sql.format(domain_filter=domain_filter, concept_class_filter=concept_class_filter)

            cur.execute(sql, params)
            json_return = cur.fetchall()

            # Add confidence interval to results
            confidence_level = args.get('confidence', DEFAULT_CONFIDENCE)
            try:
                confidence_level = float(confidence_level)
            except ValueError:
                return 'Confidence is not a number 0-1', 400
            if confidence_level < 0 or confidence_level >= 1:
                return 'Confidence should be a number between 0-1'
            for row in json_return:
                ci = ln_ratio_ci(row['observed_count'], row['ln_ratio'], confidence_level)
                # The lower bound may hit -Inf which causes issues with JSON serialization. Limit it to -999
                row['confidence_interval'] = max(ci[0], -999), ci[1]


        # Returns relative frequency between pairs of concepts
        # e.g. /api/v1/query?service=association&meta=relativeFrequency&dataset_id=1&concept_id_1=192855&concept_id_2=2008271
        elif method == 'relativeFrequency':
            # Get non-required parameters
            dataset_id = get_arg_dataset_id(args)
            concept_id_2 = args.get('concept_id_2')
            domain_id = args.get('domain')

            # concept_id_1 is required
            concept_id_1 = args.get('concept_id_1')
            if concept_id_1 is None or concept_id_1 == [''] or not concept_id_1.strip().isdigit():
                return 'No concept_id_1 selected', 400

            if concept_id_2 is not None and concept_id_2.strip().isdigit():
                # concept_id_2 is specified, only return the results for the pair (concept_id_1, concept_id_2)
                sql = '''(SELECT
                        cp.dataset_id,
                        cp.concept_id_1,
                        cp.concept_id_2,
                        cp.concept_count AS concept_pair_count,
                        cc.concept_count AS concept_2_count,
                        cp.concept_count / (cc.concept_count + 0E0) AS relative_frequency
                    FROM concept_pair_counts cp
                    JOIN concept_counts cc ON cp.concept_id_2 = cc.concept_id
                    WHERE cp.dataset_id = %(dataset_id)s
                        AND cc.dataset_id = %(dataset_id)s
                        AND cp.concept_id_1 = %(concept_id_1)s
                        AND cp.concept_id_2 = %(concept_id_2)s)
                    UNION
                    (SELECT
                        cp.dataset_id,
                        cp.concept_id_2 AS concept_id_1,
                        cp.concept_id_1 AS concept_id_2,
                        cp.concept_count AS concept_pair_count,
                        cc.concept_count AS concept_2_count,
                        cp.concept_count / (cc.concept_count + 0E0) AS relative_frequency
                    FROM concept_pair_counts cp
                    JOIN concept_counts cc ON cp.concept_id_1 = cc.concept_id
                    WHERE cp.dataset_id = %(dataset_id)s
                        AND cc.dataset_id = %(dataset_id)s
                        AND cp.concept_id_1 = %(concept_id_2)s
                        AND cp.concept_id_2 = %(concept_id_1)s);'''
                params = {
                    'dataset_id': dataset_id,
                    'concept_id_1': concept_id_1,
                    'concept_id_2': int(concept_id_2)
                }

            else:
                # If concept_id_2 is not specified, get results for all pairs that include concept_id_1
                sql = '''SELECT *
                    FROM
                        ((SELECT
                            cp.dataset_id,
                            cp.concept_id_1,
                            cp.concept_id_2,
                            cp.concept_count AS concept_pair_count,
                            cc.concept_count AS concept_2_count,
                            cp.concept_count / (cc.concept_count + 0E0) AS relative_frequency,
                            c.concept_name AS concept_2_name,
                            c.domain_id AS concept_2_domain
                        FROM concept_pair_counts cp
                        JOIN concept_counts cc ON cp.concept_id_2 = cc.concept_id
                        JOIN concept c ON cp.concept_id_2 = c.concept_id
                        WHERE cp.dataset_id = %(dataset_id)s
                            AND cc.dataset_id = %(dataset_id)s
                            AND cp.concept_id_1 = %(concept_id_1)s
                            {domain_filter}
                            {concept_class_filter})
                        UNION
                        (SELECT
                            cp.dataset_id,
                            cp.concept_id_2 AS concept_id_1,
                            cp.concept_id_1 AS concept_id_2,
                            cp.concept_count AS concept_pair_count,
                            cc.concept_count AS concept_2_count,
                            cp.concept_count / (cc.concept_count + 0E0) AS relative_frequency,
                            c.concept_name AS concept_2_name,
                            c.domain_id AS concept_2_domain
                        FROM concept_pair_counts cp
                        JOIN concept_counts cc ON cp.concept_id_1 = cc.concept_id
                        JOIN concept c ON cp.concept_id_1 = c.concept_id
                        WHERE cp.dataset_id = %(dataset_id)s
                            AND cc.dataset_id = %(dataset_id)s
                            AND cp.concept_id_2 = %(concept_id_1)s
                            {domain_filter}
                            {concept_class_filter})) x
                    ORDER BY relative_frequency DESC;'''
                params = {
                    'dataset_id': dataset_id,
                    'concept_id_1': concept_id_1,
                }

                if domain_id is not None and not domain_id == ['']:
                    # Restrict the associated concept by domain
                    domain_filter = 'AND c.domain_id = %(domain_id)s'
                    params['domain_id'] = domain_id
                else:
                    # Unrestricted domain
                    domain_filter = ''

                # Filter concepts by concept_class
                concept_class_id = args.get('concept_class')
                if concept_class_id is None or not concept_class_id or concept_class_id == [''] or \
                        concept_class_id.isspace():
                    concept_class_filter = ''
                else:
                    concept_class_filter = 'AND concept_class_id = %(concept_class_id)s'
                    params['concept_class_id'] = concept_class_id

                sql = sql.format(domain_filter=domain_filter, concept_class_filter=concept_class_filter)

            cur.execute(sql, params)
            json_return = cur.fetchall()

            # Add confidence interval to results
            confidence_level = args.get('confidence', DEFAULT_CONFIDENCE)
            try:
                confidence_level = float(confidence_level)
            except ValueError:
                return 'Confidence is not a number 0-1', 400
            if confidence_level < 0 or confidence_level >= 1:
                return 'Confidence should be a number between 0-1'
            for row in json_return:
                row['confidence_interval'] = rel_freq_ci(row['concept_pair_count'], row['concept_2_count'],
                                                          confidence_level)

    # print cur._executed
    # print(json_return)

    cur.close()
    conn.close()

    json_return = {"results": json_return}
    json_return = jsonify(json_return)

    return json_return


def query_count(concept_ids, dataset_id=None):
    """ Gets the single concept count of a list of concept_ids

    Parameters
    ----------
    concept_ids: list of concept IDs (string or int)
    dataset_id: (optional) String - COHD dataset ID

    Returns
    -------
    dict[concept_id (int)] -> singeConceptFreq result
    """
    # Make sure concept_ids is an iterable list of strings
    try:
        concept_ids = [str(x) for x in concept_ids]
    except TypeError:
        concept_ids = [str(concept_ids)]

    args = {'q': ','.join(concept_ids)}
    if dataset_id is not None and str(dataset_id):
        args['dataset_id'] = str(dataset_id)

    response = query_db(service='frequencies', method='singleConceptFreq', args=args)

    counts = dict()
    for result in response.get_json()['results']:
        counts[result['concept_id']] = result

    return counts


def query_concept_pair_count(concept_id_1, concept_id_2, dataset_id=None):
    """ Calls the desired association method and returns the results

    Parameters
    ----------
    concept_id_1: OMOP concept ID (String or int)
    concept_id_2: OMOP concept ID (String or int)
    dataset_id: COHD dataset ID (String or int)

    Returns
    -------
    result
    """
    assert concept_id_1 is not None and str(concept_id_1) and concept_id_2 is not None and str(concept_id_2), \
        'query_cohd_mysql.py::query_concept_pair_count()'

    args = {
        'q': str(concept_id_1) + ',' + str(concept_id_2)
    }
    if dataset_id is not None and str(dataset_id):
        args['dataset_id'] = str(dataset_id)

    response = query_db(service='frequencies', method='pairedConceptFreq', args=args)
    return response.get_json()


def query_association(method, concept_id_1, concept_id_2=None, dataset_id=None, domain_id=None, concept_class_id=None,
                      confidence=None):
    """ Calls the desired association method and returns the results
    Parameters
    ----------
    method: String - 'chiSquare', 'obsExpRatio', or 'relativeFrequency'
    concept_id_1: String - OMOP concept ID
    concept_id_2: (optional) String - OMOP concept ID
    dataset_id: (optional) String - COHD dataset ID
    domain_id: (optional) String - OMOP domain ID
    concept_class_id: (optional) String - OMOP concept class ID
    confidence: (optional) String - Confidence level
    Returns
    -------
    Dict results
    """
    assert method is not None and method and concept_id_1 is not None and str(concept_id_1), \
        'query_cohd_mysql.py::query_association() - Bad input. method={method}; concept_id_1={concept_id_1}'.format(
            method=method, concept_id_1=str(concept_id_1)
        )

    args = {
        'concept_id_1': str(concept_id_1)
    }
    if concept_id_2 is not None and str(concept_id_2):
        args['concept_id_2'] = str(concept_id_2)
    if dataset_id is not None and str(dataset_id):
        args['dataset_id'] = str(dataset_id)
    if domain_id is not None and domain_id:
        args['domain'] = domain_id
    if concept_class_id is not None and concept_class_id:
        args['concept_class'] = concept_class_id
    if confidence is not None:
        args['confidence'] = str(confidence)

    response = query_db(service='association', method=method, args=args)
    return response.get_json()


@cache.memoize(timeout=86400)
def query_trapi(concept_id_1, concept_id_2=None, dataset_id=None, domain_id=None, concept_class_id=None,
                confidence=DEFAULT_CONFIDENCE):
    """ Query for TRAPI. Performs the calculations for all association methods

    Parameters
    ----------
    concept_id_1: String - OMOP concept ID
    concept_id_2: (optional) String - OMOP concept ID
    dataset_id: (optional) String - COHD dataset ID
    domain_id: (optional) String - OMOP domain ID
    concept_class_id: (optional) String - OMOP concept class ID
    confidence: (optional) Float - Confidence level

    Returns
    -------
    Dict results
    """
    assert concept_id_1 is not None and str(concept_id_1), \
        'query_cohd_mysql.py::query_trapi() - Bad input. concept_id_1={concept_id_1}'.format(
            concept_id_1=str(concept_id_1)
        )

    # Connect to MYSQL database
    conn = sql_connection()
    cur = conn.cursor()

    # Get the total number of pairs for Bonferonni adjustment
    sql = '''SELECT SUM(count) AS pair_count
        FROM domain_pair_concept_counts
        WHERE dataset_id = %(dataset_id)s;'''
    params = {'dataset_id': dataset_id}
    cur.execute(sql, params)
    results = cur.fetchall()
    pair_count = int(results[0]['pair_count'])

    if concept_id_2 is not None:
        # concept_id_2 is specified, only return the results for the pair (concept_id_1, concept_id_2)
        concept_id_2 = int(concept_id_2)
        order = concept_id_1 < concept_id_2
        sql = '''SELECT
                cp.dataset_id,
                cp.concept_id_1 AS {rename_id_1},
                cp.concept_id_2 AS {rename_id_2},
                c1.concept_count AS {rename_count_1},
                c2.concept_count AS {rename_count_2},
                cp.concept_count AS concept_pair_count,
                c1.concept_count * c2.concept_count / (pc.count + 0E0) AS expected_count,
                log(cp.concept_count * pc.count / (c1.concept_count * c2.concept_count + 0E0)) AS ln_ratio,
                cp.concept_count / (c1.concept_count + 0E0) AS {rename_rf1},
                cp.concept_count / (c2.concept_count + 0E0) AS {rename_rf2},
                pc.count AS patient_count
<<<<<<< HEAD
            FROM concept_pair_counts cp
            JOIN concept_counts c1 ON cp.concept_id_1 = c1.concept_id
            JOIN concept_counts c2 ON cp.concept_id_2 = c2.concept_id
            JOIN patient_count pc ON cp.dataset_id = pc.dataset_id
            WHERE cp.dataset_id = %(dataset_id)s 
                AND c1.dataset_id = %(dataset_id)s 
=======
            FROM cohd.concept_pair_counts cp
            JOIN cohd.concept_counts c1 ON cp.concept_id_1 = c1.concept_id
            JOIN cohd.concept_counts c2 ON cp.concept_id_2 = c2.concept_id
            JOIN cohd.patient_count pc ON cp.dataset_id = pc.dataset_id
            WHERE cp.dataset_id = %(dataset_id)s
                AND c1.dataset_id = %(dataset_id)s
>>>>>>> 7d93e29c
                AND c2.dataset_id = %(dataset_id)s
                AND cp.concept_id_1 = %(concept_id_1)s
                AND cp.concept_id_2 = %(concept_id_2)s;'''
        params = {
            'dataset_id': dataset_id,
            'concept_id_1': concept_id_1 if order else concept_id_2,
            'concept_id_2': concept_id_2 if order else concept_id_1
        }
        rename_id_1 = 'concept_id_1'
        rename_id_2 = 'concept_id_2'
        rename_count_1 = 'concept_1_count'
        rename_count_2 = 'concept_2_count'
        rename_rf1 = 'relative_frequency_1'
        rename_rf2 = 'relative_frequency_2'
        if not order:
            rename_id_1 = 'concept_id_2'
            rename_id_2 = 'concept_id_1'
            rename_count_1 = 'concept_2_count'
            rename_count_2 = 'concept_1_count'
            rename_rf1 = 'relative_frequency_2'
            rename_rf2 = 'relative_frequency_1'
        sql = sql.format(rename_id_1=rename_id_1, rename_id_2=rename_id_2, rename_count_1=rename_count_1,
                         rename_count_2=rename_count_2, rename_rf1=rename_rf1, rename_rf2=rename_rf2)

    else:
        # If concept_id_2 is not specified, get results for all pairs that include concept_id_1
        sql = '''SELECT *
            FROM
                ((SELECT
                    cp.dataset_id,
                    cp.concept_id_1,
                    cp.concept_id_2,
                    c1.concept_count AS concept_1_count,
                    c2.concept_count AS concept_2_count,
                    cp.concept_count AS concept_pair_count,
                    c1.concept_count * c2.concept_count / (pc.count + 0E0) AS expected_count,
                    log(cp.concept_count * pc.count / (c1.concept_count * c2.concept_count + 0E0)) AS ln_ratio,
                    cp.concept_count / (c1.concept_count + 0E0) AS relative_frequency_1,
                    cp.concept_count / (c2.concept_count + 0E0) AS relative_frequency_2,
                    c.concept_name AS concept_2_name,
                    c.domain_id AS concept_2_domain,
                    c.concept_class_id AS concept_2_class_id,
                    pc.count AS patient_count
<<<<<<< HEAD
                FROM concept_pair_counts cp
                JOIN concept_counts c1 ON cp.concept_id_1 = c1.concept_id
                JOIN concept_counts c2 ON cp.concept_id_2 = c2.concept_id
                JOIN patient_count pc ON cp.dataset_id = pc.dataset_id
                JOIN concept c ON cp.concept_id_2 = c.concept_id
                WHERE cp.dataset_id = %(dataset_id)s 
                    AND c1.dataset_id = %(dataset_id)s 
=======
                FROM cohd.concept_pair_counts cp
                JOIN cohd.concept_counts c1 ON cp.concept_id_1 = c1.concept_id
                JOIN cohd.concept_counts c2 ON cp.concept_id_2 = c2.concept_id
                JOIN cohd.patient_count pc ON cp.dataset_id = pc.dataset_id
                JOIN cohd.concept c ON cp.concept_id_2 = c.concept_id
                WHERE cp.dataset_id = %(dataset_id)s
                    AND c1.dataset_id = %(dataset_id)s
>>>>>>> 7d93e29c
                    AND c2.dataset_id = %(dataset_id)s
                    AND cp.concept_id_1 = %(concept_id_1)s
                    {domain_filter}
                    {concept_class_filter})
                UNION
                (SELECT
                    cp.dataset_id,
                    cp.concept_id_2 AS concept_id_1,
                    cp.concept_id_1 AS concept_id_2,
                    c2.concept_count AS concept_1_count,
                    c1.concept_count AS concept_2_count,
                    cp.concept_count AS concept_pair_count,
                    c1.concept_count * c2.concept_count / (pc.count + 0E0) AS expected_count,
                    log(cp.concept_count * pc.count / (c1.concept_count * c2.concept_count + 0E0)) AS ln_ratio,
                    cp.concept_count / (c2.concept_count + 0E0) AS relative_frequency_1,
                    cp.concept_count / (c1.concept_count + 0E0) AS relative_frequency_2,
                    c.concept_name AS concept_2_name,
                    c.domain_id AS concept_2_domain,
                    c.concept_class_id AS concept_2_class_id,
                    pc.count AS patient_count
<<<<<<< HEAD
                FROM concept_pair_counts cp
                JOIN concept_counts c1 ON cp.concept_id_1 = c1.concept_id
                JOIN concept_counts c2 ON cp.concept_id_2 = c2.concept_id
                JOIN patient_count pc ON cp.dataset_id = pc.dataset_id
                JOIN concept c ON cp.concept_id_1 = c.concept_id
                WHERE cp.dataset_id = %(dataset_id)s 
                    AND c1.dataset_id = %(dataset_id)s 
=======
                FROM cohd.concept_pair_counts cp
                JOIN cohd.concept_counts c1 ON cp.concept_id_1 = c1.concept_id
                JOIN cohd.concept_counts c2 ON cp.concept_id_2 = c2.concept_id
                JOIN cohd.patient_count pc ON cp.dataset_id = pc.dataset_id
                JOIN cohd.concept c ON cp.concept_id_1 = c.concept_id
                WHERE cp.dataset_id = %(dataset_id)s
                    AND c1.dataset_id = %(dataset_id)s
>>>>>>> 7d93e29c
                    AND c2.dataset_id = %(dataset_id)s
                    AND cp.concept_id_2 = %(concept_id_1)s
                    {domain_filter}
                    {concept_class_filter})) x
            ORDER BY ln_ratio DESC;'''
        params = {
            'dataset_id': dataset_id,
            'concept_id_1': concept_id_1,
        }

        if domain_id is not None and not domain_id == ['']:
            # Restrict the associated concept by domain
            domain_filter = 'AND c.domain_id = %(domain_id)s'
            params['domain_id'] = domain_id
        else:
            # Unrestricted domain
            domain_filter = ''

        # Filter concepts by concept_class
        if concept_class_id is None or not concept_class_id or concept_class_id == [''] or \
                concept_class_id.isspace():
            concept_class_filter = ''
        else:
            concept_class_filter = 'AND concept_class_id = %(concept_class_id)s'
            params['concept_class_id'] = concept_class_id

        sql = sql.format(domain_filter=domain_filter, concept_class_filter=concept_class_filter)

    cur.execute(sql, params)
    json_return = cur.fetchall()

    # Perform calculations for results
    for row in json_return:
        cpc = row['concept_pair_count']
        c1 = row['concept_1_count']
        c2 = row['concept_2_count']

        # Confidence interval for obsExpRatio
        ci = ln_ratio_ci(cpc, row['ln_ratio'], confidence)
        # The lower bound of relative freq may hit -Inf which causes issues with JSON serialization. Limit it to -999
        row['ln_ratio_ci'] = max(ci[0], -999), ci[1]

        # Confidence intervals for relative frequencies
        row['relative_frequency_1_ci'] = rel_freq_ci(cpc, c1, confidence)
        row['relative_frequency_2_ci'] = rel_freq_ci(cpc, c2, confidence)

        # Chi-square
        cpc = float(cpc)
        c1 = float(c1)
        c2 = float(c2)
        pts = float(row['patient_count'])
        neg = pts - c1 - c2 + cpc
        # Create the observed and expected RxC tables and perform chi-square
        o = [neg, c1 - cpc, c2 - cpc, cpc]
        e = [(pts - c1) * (pts - c2) / pts, c1 * (pts - c2) / pts, c2 * (pts - c1) / pts, c1 * c2 / pts]
        cs = chisquare(o, e, 2)
        row['chi_square_p-value'] = cs.pvalue
        row['chi_square_p-value_adjusted'] = min(cs.pvalue * pair_count, 1.0)  # Bonferonni adjustment

    cur.close()
    conn.close()

    json_return = {"results": json_return}
    return json_return


def omop_concept_definition(concept_id):
    """ Get the OMOP concept definition

    Parameters
    ----------
    concept_id: OMOP concept ID (String or int)

    Returns
    -------
    Concept definition, or None
    """
    response = query_db(service='omop', method='concepts', args={'q': str(concept_id)})

    concept_result = response.get_json()
    if concept_result is None or 'results' not in concept_result or len(concept_result['results']) != 1:
        return None
    return concept_result['results'][0]


def omop_concept_definitions(concept_ids):
    """ Get the OMOP concept definition

    Parameters
    ----------
    concept_ids: iterable of OMOP concept IDs (String or int)

    Returns
    -------
    dict[concept_ids] = concept definition row
    """
    response = query_db(service='omop', method='concepts', args={'q': ','.join(str(c) for c in concept_ids)})

    concept_defs = dict()
    concept_results = response.get_json()
    if concept_results is None or 'results' not in concept_results:
        return concept_defs

    for r in concept_results['results']:
        concept_defs[r['concept_id']] = r

    return concept_defs


def query_active_concepts():
    """ Gets all OMOP concepts with count data in any dataset in COHD

    Returns
    -------
    Concept definitions for all active concepts
    """
    sql = """
    WITH concept_ids AS
        (SELECT DISTINCT concept_id
        FROM concept_counts)
    SELECT c.*
    FROM concept_ids
    JOIN concept c ON concept_ids.concept_id = c.concept_id;
    """
    conn = sql_connection()
    cur = conn.cursor()
    cur.execute(sql)
    results = cur.fetchall()
    return results
<|MERGE_RESOLUTION|>--- conflicted
+++ resolved
@@ -98,13 +98,8 @@
         # The datasets in the COHD database
         # endpoint: /api/v1/query?service=metadata&meta=datasets
         if method == 'datasets':
-<<<<<<< HEAD
-            sql = '''SELECT * 
+            sql = '''SELECT *
                 FROM dataset;'''
-=======
-            sql = '''SELECT *
-                FROM cohd.dataset;'''
->>>>>>> 7d93e29c
             cur.execute(sql)
             json_return = cur.fetchall()
 
@@ -112,13 +107,8 @@
         # endpoint: /api/v1/query?service=metadata&meta=domainCounts&dataset_id=1
         elif method == 'domainCounts':
             dataset_id = get_arg_dataset_id(args)
-<<<<<<< HEAD
-            sql = '''SELECT * 
-                FROM domain_concept_counts 
-=======
             sql = '''SELECT *
-                FROM cohd.domain_concept_counts
->>>>>>> 7d93e29c
+                FROM domain_concept_counts
                 WHERE dataset_id=%(dataset_id)s;'''
             params = {'dataset_id': dataset_id}
             cur.execute(sql, params)
@@ -128,13 +118,8 @@
         # endpoint: /api/v1/query?service=metadata&meta=domainPairCounts&dataset_id=1
         elif method == 'domainPairCounts':
             dataset_id = get_arg_dataset_id(args)
-<<<<<<< HEAD
-            sql = '''SELECT * 
-                FROM domain_pair_concept_counts 
-=======
             sql = '''SELECT *
-                FROM cohd.domain_pair_concept_counts
->>>>>>> 7d93e29c
+                FROM domain_pair_concept_counts
                 WHERE dataset_id=%(dataset_id)s;'''
             params = {'dataset_id': dataset_id}
             cur.execute(sql, params)
@@ -145,13 +130,8 @@
         # Note: adapted from original COHD code which used patients as the base for counting
         elif method == 'visitCount':
             dataset_id = get_arg_dataset_id(args)
-<<<<<<< HEAD
-            sql = '''SELECT * 
-                FROM patient_count 
-=======
             sql = '''SELECT *
-                FROM cohd.patient_count
->>>>>>> 7d93e29c
+                FROM patient_count
                 WHERE dataset_id=%(dataset_id)s;'''
             params = {'dataset_id': dataset_id}
             cur.execute(sql, params)
@@ -169,15 +149,9 @@
 
             sql = '''SELECT c.concept_id, concept_name, domain_id, vocabulary_id, concept_class_id, concept_code,
                     CAST(IFNULL(concept_count, 0) AS UNSIGNED) AS concept_count
-<<<<<<< HEAD
                 FROM concept c
                 LEFT JOIN concept_counts cc ON (cc.dataset_id = %(dataset_id)s AND cc.concept_id = c.concept_id)
-                WHERE concept_name like %(like_query)s AND standard_concept IN ('S','C') 
-=======
-                FROM cohd.concept c
-                LEFT JOIN cohd.concept_counts cc ON (cc.dataset_id = %(dataset_id)s AND cc.concept_id = c.concept_id)
                 WHERE concept_name like %(like_query)s AND standard_concept IN ('S','C')
->>>>>>> 7d93e29c
                     {domain_filter}
                     {count_filter}
                 ORDER BY cc.concept_count DESC
@@ -230,13 +204,8 @@
             # Convert query paramter to a list of concept ids
             concept_ids = [int(x.strip()) for x in query.split(',')]
 
-<<<<<<< HEAD
-            sql = '''SELECT concept_id, concept_name, domain_id, vocabulary_id, concept_class_id, concept_code 
+            sql = '''SELECT concept_id, concept_name, domain_id, vocabulary_id, concept_class_id, concept_code
                 FROM concept
-=======
-            sql = '''SELECT concept_id, concept_name, domain_id, vocabulary_id, concept_class_id, concept_code
-                FROM cohd.concept
->>>>>>> 7d93e29c
                 WHERE concept_id IN (%s);''' % ','.join(['%s' for _ in concept_ids])
 
             cur.execute(sql, concept_ids)
@@ -506,17 +475,10 @@
                     cpc.concept_id_2,
                     cpc.concept_count,
                     cpc.concept_count / (pc.count + 0E0) AS concept_frequency
-<<<<<<< HEAD
                 FROM concept_pair_counts cpc
                 JOIN patient_count pc ON pc.dataset_id = cpc.dataset_id
-                WHERE cpc.dataset_id = %(dataset_id)s AND  
-                    ((concept_id_1 = %(concept_id_1)s AND concept_id_2 = %(concept_id_2)s) OR 
-=======
-                FROM cohd.concept_pair_counts cpc
-                JOIN cohd.patient_count pc ON pc.dataset_id = cpc.dataset_id
                 WHERE cpc.dataset_id = %(dataset_id)s AND
                     ((concept_id_1 = %(concept_id_1)s AND concept_id_2 = %(concept_id_2)s) OR
->>>>>>> 7d93e29c
                     (concept_id_1 = %(concept_id_2)s AND concept_id_2 = %(concept_id_1)s));'''
             params = {
                 'dataset_id': dataset_id,
@@ -551,15 +513,9 @@
                         cpc.concept_count / (pc.count + 0E0) AS concept_frequency,
                         c.concept_name AS associated_concept_name,
                         c.domain_id AS associated_domain_id
-<<<<<<< HEAD
                     FROM concept_pair_counts cpc
-                    JOIN concept c ON concept_id_2 = c.concept_id     
-                    JOIN patient_count pc ON cpc.dataset_id = pc.dataset_id          
-=======
-                    FROM cohd.concept_pair_counts cpc
-                    JOIN cohd.concept c ON concept_id_2 = c.concept_id
-                    JOIN cohd.patient_count pc ON cpc.dataset_id = pc.dataset_id
->>>>>>> 7d93e29c
+                    JOIN concept c ON concept_id_2 = c.concept_id
+                    JOIN patient_count pc ON cpc.dataset_id = pc.dataset_id
                     WHERE cpc.dataset_id = %(dataset_id)s AND concept_id_1 = %(concept_id)s)
                     UNION
                     (SELECT
@@ -570,15 +526,9 @@
                         cpc.concept_count / (pc.count + 0E0) AS concept_frequency,
                         c.concept_name AS associated_concept_name,
                         c.domain_id AS associated_domain_id
-<<<<<<< HEAD
                     FROM concept_pair_counts cpc
-                    JOIN concept c ON concept_id_1 = c.concept_id             
-                    JOIN patient_count pc ON cpc.dataset_id = pc.dataset_id      
-=======
-                    FROM cohd.concept_pair_counts cpc
-                    JOIN cohd.concept c ON concept_id_1 = c.concept_id
-                    JOIN cohd.patient_count pc ON cpc.dataset_id = pc.dataset_id
->>>>>>> 7d93e29c
+                    JOIN concept c ON concept_id_1 = c.concept_id
+                    JOIN patient_count pc ON cpc.dataset_id = pc.dataset_id
                     WHERE cpc.dataset_id = %(dataset_id)s AND concept_id_2 = %(concept_id)s)) x
                 ORDER BY concept_count DESC;'''
             params = {
@@ -618,15 +568,9 @@
                         cpc.concept_count / (pc.count + 0E0) AS concept_frequency,
                         c.concept_name AS associated_concept_name,
                         c.domain_id AS associated_domain_id
-<<<<<<< HEAD
                     FROM concept_pair_counts cpc
-                    JOIN concept c ON concept_id_2 = c.concept_id     
-                    JOIN patient_count pc ON cpc.dataset_id = pc.dataset_id          
-=======
-                    FROM cohd.concept_pair_counts cpc
-                    JOIN cohd.concept c ON concept_id_2 = c.concept_id
-                    JOIN cohd.patient_count pc ON cpc.dataset_id = pc.dataset_id
->>>>>>> 7d93e29c
+                    JOIN concept c ON concept_id_2 = c.concept_id
+                    JOIN patient_count pc ON cpc.dataset_id = pc.dataset_id
                     WHERE cpc.dataset_id = %(dataset_id)s AND concept_id_1 = %(concept_id)s
                         AND c.domain_id = %(domain_id)s)
                     UNION
@@ -638,15 +582,9 @@
                         cpc.concept_count / (pc.count + 0E0) AS concept_frequency,
                         c.concept_name AS associated_concept_name,
                         c.domain_id AS associated_domain_id
-<<<<<<< HEAD
                     FROM concept_pair_counts cpc
-                    JOIN concept c ON concept_id_1 = c.concept_id             
-                    JOIN patient_count pc ON cpc.dataset_id = pc.dataset_id      
-=======
-                    FROM cohd.concept_pair_counts cpc
-                    JOIN cohd.concept c ON concept_id_1 = c.concept_id
-                    JOIN cohd.patient_count pc ON cpc.dataset_id = pc.dataset_id
->>>>>>> 7d93e29c
+                    JOIN concept c ON concept_id_1 = c.concept_id
+                    JOIN patient_count pc ON cpc.dataset_id = pc.dataset_id
                     WHERE cpc.dataset_id = %(dataset_id)s AND concept_id_2 = %(concept_id)s
                         AND c.domain_id = %(domain_id)s)) x
                 ORDER BY concept_count DESC;'''
@@ -770,21 +708,12 @@
                         c1.concept_count AS concept_count_1,
                         c2.concept_count AS concept_count_2,
                         pc.count AS patient_count
-<<<<<<< HEAD
                     FROM concept_pair_counts cp
                     JOIN concept_counts c1 ON cp.concept_id_1 = c1.concept_id
                     JOIN concept_counts c2 ON cp.concept_id_2 = c2.concept_id
                     JOIN patient_count pc ON cp.dataset_id = pc.dataset_id
-                    WHERE cp.dataset_id = %(dataset_id)s 
-                        AND c1.dataset_id = %(dataset_id)s 
-=======
-                    FROM cohd.concept_pair_counts cp
-                    JOIN cohd.concept_counts c1 ON cp.concept_id_1 = c1.concept_id
-                    JOIN cohd.concept_counts c2 ON cp.concept_id_2 = c2.concept_id
-                    JOIN cohd.patient_count pc ON cp.dataset_id = pc.dataset_id
                     WHERE cp.dataset_id = %(dataset_id)s
                         AND c1.dataset_id = %(dataset_id)s
->>>>>>> 7d93e29c
                         AND c2.dataset_id = %(dataset_id)s
                         AND cp.concept_id_1 IN (%(concept_id_1)s, %(concept_id_2)s)
                         AND cp.concept_id_2 IN (%(concept_id_1)s, %(concept_id_2)s);'''
@@ -809,23 +738,13 @@
                             pc.count AS patient_count,
                             c.concept_name AS concept_2_name,
                             c.domain_id AS concept_2_domain
-<<<<<<< HEAD
                         FROM concept_pair_counts cp
                         JOIN concept_counts c1 ON cp.concept_id_1 = c1.concept_id
                         JOIN concept_counts c2 ON cp.concept_id_2 = c2.concept_id
                         JOIN patient_count pc ON cp.dataset_id = pc.dataset_id
                         JOIN concept c ON cp.concept_id_2 = c.concept_id
-                        WHERE cp.dataset_id = %(dataset_id)s 
-                            AND c1.dataset_id = %(dataset_id)s 
-=======
-                        FROM cohd.concept_pair_counts cp
-                        JOIN cohd.concept_counts c1 ON cp.concept_id_1 = c1.concept_id
-                        JOIN cohd.concept_counts c2 ON cp.concept_id_2 = c2.concept_id
-                        JOIN cohd.patient_count pc ON cp.dataset_id = pc.dataset_id
-                        JOIN cohd.concept c ON cp.concept_id_2 = c.concept_id
                         WHERE cp.dataset_id = %(dataset_id)s
                             AND c1.dataset_id = %(dataset_id)s
->>>>>>> 7d93e29c
                             AND c2.dataset_id = %(dataset_id)s
                             AND cp.concept_id_1 = %(concept_id_1)s
                             {domain_filter}
@@ -841,23 +760,13 @@
                             pc.count AS patient_count,
                             c.concept_name AS concept_2_name,
                             c.domain_id AS concept_2_domain
-<<<<<<< HEAD
                         FROM concept_pair_counts cp
                         JOIN concept_counts c1 ON cp.concept_id_1 = c1.concept_id
                         JOIN concept_counts c2 ON cp.concept_id_2 = c2.concept_id
                         JOIN patient_count pc ON cp.dataset_id = pc.dataset_id
                         JOIN concept c ON cp.concept_id_1 = c.concept_id
-                        WHERE cp.dataset_id = %(dataset_id)s 
-                            AND c1.dataset_id = %(dataset_id)s 
-=======
-                        FROM cohd.concept_pair_counts cp
-                        JOIN cohd.concept_counts c1 ON cp.concept_id_1 = c1.concept_id
-                        JOIN cohd.concept_counts c2 ON cp.concept_id_2 = c2.concept_id
-                        JOIN cohd.patient_count pc ON cp.dataset_id = pc.dataset_id
-                        JOIN cohd.concept c ON cp.concept_id_1 = c.concept_id
                         WHERE cp.dataset_id = %(dataset_id)s
                             AND c1.dataset_id = %(dataset_id)s
->>>>>>> 7d93e29c
                             AND c2.dataset_id = %(dataset_id)s
                             AND cp.concept_id_2 = %(concept_id_1)s
                             {domain_filter}
@@ -950,21 +859,12 @@
                         cp.concept_count AS observed_count,
                         c1.concept_count * c2.concept_count / (pc.count + 0E0) AS expected_count,
                         log(cp.concept_count * pc.count / (c1.concept_count * c2.concept_count + 0E0)) AS ln_ratio
-<<<<<<< HEAD
                     FROM concept_pair_counts cp
                     JOIN concept_counts c1 ON cp.concept_id_1 = c1.concept_id
                     JOIN concept_counts c2 ON cp.concept_id_2 = c2.concept_id
                     JOIN patient_count pc ON cp.dataset_id = pc.dataset_id
-                    WHERE cp.dataset_id = %(dataset_id)s 
-                        AND c1.dataset_id = %(dataset_id)s 
-=======
-                    FROM cohd.concept_pair_counts cp
-                    JOIN cohd.concept_counts c1 ON cp.concept_id_1 = c1.concept_id
-                    JOIN cohd.concept_counts c2 ON cp.concept_id_2 = c2.concept_id
-                    JOIN cohd.patient_count pc ON cp.dataset_id = pc.dataset_id
                     WHERE cp.dataset_id = %(dataset_id)s
                         AND c1.dataset_id = %(dataset_id)s
->>>>>>> 7d93e29c
                         AND c2.dataset_id = %(dataset_id)s
                         AND cp.concept_id_1 = %(concept_id_1)s
                         AND cp.concept_id_2 = %(concept_id_2)s;'''
@@ -993,23 +893,13 @@
                             log(cp.concept_count * pc.count / (c1.concept_count * c2.concept_count + 0E0)) AS ln_ratio,
                             c.concept_name AS concept_2_name,
                             c.domain_id AS concept_2_domain
-<<<<<<< HEAD
                         FROM concept_pair_counts cp
                         JOIN concept_counts c1 ON cp.concept_id_1 = c1.concept_id
                         JOIN concept_counts c2 ON cp.concept_id_2 = c2.concept_id
                         JOIN patient_count pc ON cp.dataset_id = pc.dataset_id
                         JOIN concept c ON cp.concept_id_2 = c.concept_id
-                        WHERE cp.dataset_id = %(dataset_id)s 
-                            AND c1.dataset_id = %(dataset_id)s 
-=======
-                        FROM cohd.concept_pair_counts cp
-                        JOIN cohd.concept_counts c1 ON cp.concept_id_1 = c1.concept_id
-                        JOIN cohd.concept_counts c2 ON cp.concept_id_2 = c2.concept_id
-                        JOIN cohd.patient_count pc ON cp.dataset_id = pc.dataset_id
-                        JOIN cohd.concept c ON cp.concept_id_2 = c.concept_id
                         WHERE cp.dataset_id = %(dataset_id)s
                             AND c1.dataset_id = %(dataset_id)s
->>>>>>> 7d93e29c
                             AND c2.dataset_id = %(dataset_id)s
                             AND cp.concept_id_1 = %(concept_id_1)s
                             {domain_filter}
@@ -1024,23 +914,13 @@
                             log(cp.concept_count * pc.count / (c1.concept_count * c2.concept_count + 0E0)) AS ln_ratio,
                             c.concept_name AS concept_2_name,
                             c.domain_id AS concept_2_domain
-<<<<<<< HEAD
                         FROM concept_pair_counts cp
                         JOIN concept_counts c1 ON cp.concept_id_1 = c1.concept_id
                         JOIN concept_counts c2 ON cp.concept_id_2 = c2.concept_id
                         JOIN patient_count pc ON cp.dataset_id = pc.dataset_id
                         JOIN concept c ON cp.concept_id_1 = c.concept_id
-                        WHERE cp.dataset_id = %(dataset_id)s 
-                            AND c1.dataset_id = %(dataset_id)s 
-=======
-                        FROM cohd.concept_pair_counts cp
-                        JOIN cohd.concept_counts c1 ON cp.concept_id_1 = c1.concept_id
-                        JOIN cohd.concept_counts c2 ON cp.concept_id_2 = c2.concept_id
-                        JOIN cohd.patient_count pc ON cp.dataset_id = pc.dataset_id
-                        JOIN cohd.concept c ON cp.concept_id_1 = c.concept_id
                         WHERE cp.dataset_id = %(dataset_id)s
                             AND c1.dataset_id = %(dataset_id)s
->>>>>>> 7d93e29c
                             AND c2.dataset_id = %(dataset_id)s
                             AND cp.concept_id_2 = %(concept_id_1)s
                             {domain_filter}
@@ -1374,21 +1254,12 @@
                 cp.concept_count / (c1.concept_count + 0E0) AS {rename_rf1},
                 cp.concept_count / (c2.concept_count + 0E0) AS {rename_rf2},
                 pc.count AS patient_count
-<<<<<<< HEAD
             FROM concept_pair_counts cp
             JOIN concept_counts c1 ON cp.concept_id_1 = c1.concept_id
             JOIN concept_counts c2 ON cp.concept_id_2 = c2.concept_id
             JOIN patient_count pc ON cp.dataset_id = pc.dataset_id
-            WHERE cp.dataset_id = %(dataset_id)s 
-                AND c1.dataset_id = %(dataset_id)s 
-=======
-            FROM cohd.concept_pair_counts cp
-            JOIN cohd.concept_counts c1 ON cp.concept_id_1 = c1.concept_id
-            JOIN cohd.concept_counts c2 ON cp.concept_id_2 = c2.concept_id
-            JOIN cohd.patient_count pc ON cp.dataset_id = pc.dataset_id
             WHERE cp.dataset_id = %(dataset_id)s
                 AND c1.dataset_id = %(dataset_id)s
->>>>>>> 7d93e29c
                 AND c2.dataset_id = %(dataset_id)s
                 AND cp.concept_id_1 = %(concept_id_1)s
                 AND cp.concept_id_2 = %(concept_id_2)s;'''
@@ -1432,23 +1303,13 @@
                     c.domain_id AS concept_2_domain,
                     c.concept_class_id AS concept_2_class_id,
                     pc.count AS patient_count
-<<<<<<< HEAD
                 FROM concept_pair_counts cp
                 JOIN concept_counts c1 ON cp.concept_id_1 = c1.concept_id
                 JOIN concept_counts c2 ON cp.concept_id_2 = c2.concept_id
                 JOIN patient_count pc ON cp.dataset_id = pc.dataset_id
                 JOIN concept c ON cp.concept_id_2 = c.concept_id
-                WHERE cp.dataset_id = %(dataset_id)s 
-                    AND c1.dataset_id = %(dataset_id)s 
-=======
-                FROM cohd.concept_pair_counts cp
-                JOIN cohd.concept_counts c1 ON cp.concept_id_1 = c1.concept_id
-                JOIN cohd.concept_counts c2 ON cp.concept_id_2 = c2.concept_id
-                JOIN cohd.patient_count pc ON cp.dataset_id = pc.dataset_id
-                JOIN cohd.concept c ON cp.concept_id_2 = c.concept_id
                 WHERE cp.dataset_id = %(dataset_id)s
                     AND c1.dataset_id = %(dataset_id)s
->>>>>>> 7d93e29c
                     AND c2.dataset_id = %(dataset_id)s
                     AND cp.concept_id_1 = %(concept_id_1)s
                     {domain_filter}
@@ -1469,23 +1330,13 @@
                     c.domain_id AS concept_2_domain,
                     c.concept_class_id AS concept_2_class_id,
                     pc.count AS patient_count
-<<<<<<< HEAD
                 FROM concept_pair_counts cp
                 JOIN concept_counts c1 ON cp.concept_id_1 = c1.concept_id
                 JOIN concept_counts c2 ON cp.concept_id_2 = c2.concept_id
                 JOIN patient_count pc ON cp.dataset_id = pc.dataset_id
                 JOIN concept c ON cp.concept_id_1 = c.concept_id
-                WHERE cp.dataset_id = %(dataset_id)s 
-                    AND c1.dataset_id = %(dataset_id)s 
-=======
-                FROM cohd.concept_pair_counts cp
-                JOIN cohd.concept_counts c1 ON cp.concept_id_1 = c1.concept_id
-                JOIN cohd.concept_counts c2 ON cp.concept_id_2 = c2.concept_id
-                JOIN cohd.patient_count pc ON cp.dataset_id = pc.dataset_id
-                JOIN cohd.concept c ON cp.concept_id_1 = c.concept_id
                 WHERE cp.dataset_id = %(dataset_id)s
                     AND c1.dataset_id = %(dataset_id)s
->>>>>>> 7d93e29c
                     AND c2.dataset_id = %(dataset_id)s
                     AND cp.concept_id_2 = %(concept_id_1)s
                     {domain_filter}
