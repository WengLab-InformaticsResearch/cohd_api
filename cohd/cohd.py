--- conflicted
+++ resolved
@@ -16,11 +16,6 @@
 from flask_caching import Cache
 
 from .google_analytics import GoogleAnalytics
-<<<<<<< HEAD
-from . import query_cohd_mysql
-from . import cohd_translator
-=======
->>>>>>> f5cedef3
 
 #########
 # INITS #
@@ -33,7 +28,6 @@
 
 # Some of the above objects need to be created before loading other COHD modules
 from . import query_cohd_mysql
-from . import cohd_temporal
 from . import cohd_translator
 
 ##########
