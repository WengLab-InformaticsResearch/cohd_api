"""
Columbia Open Health Data (COHD) API

implemented in Flask

@author: Joseph D. Romano
@author: Rami Vanguri
@author: Choonhan Youn
@author: Casey Ta

(c) 2017 Tatonetti Lab
"""

from flask import Flask, request, redirect
from flask_cors import CORS
from flask_caching import Cache

from .google_analytics import GoogleAnalytics

#########
# INITS #
#########

app = Flask(__name__)
CORS(app)
app.config.from_pyfile('cohd_flask.conf')
cache = Cache(app)

# Some of the above objects need to be created before loading other COHD modules
from . import query_cohd_mysql
from . import cohd_translator
from . import cohd_trapi
from . import scheduled_tasks

##########
# ROUTES #
##########


@app.route('/')
@app.route('/api')
@app.route('/api/')
def api_cohd():
    google_analytics(endpoint='/')
<<<<<<< HEAD
    return redirect("http://cohdcovid.smart-api.info/", code=302)
=======
    return redirect("https://cohd.smart-api.info/", code=302)
>>>>>>> 3256bfa0


@app.route('/api/omop/findConceptIDs')
@app.route('/api/v1/omop/findConceptIDs')
def api_omop_reference():
    return api_call('omop', 'findConceptIDs')


@app.route('/api/omop/concepts')
@app.route('/api/v1/omop/concepts')
def api_omop_concepts():
    return api_call('omop', 'concepts')


@app.route('/api/omop/conceptAncestors')
def api_omop_conceptAncestors():
    return api_call('omop', 'conceptAncestors')


@app.route('/api/omop/conceptDescendants')
def api_omop_conceptDescendants():
    return api_call('omop', 'conceptDescendants')


@app.route('/api/omop/mapToStandardConceptID')
def api_omop_mapToStandardConceptID():
    return api_call('omop', 'mapToStandardConceptID')


@app.route('/api/omop/mapFromStandardConceptID')
def api_omop_mapFromStandardConceptID():
    return api_call('omop', 'mapFromStandardConceptID')


@app.route('/api/omop/vocabularies')
def api_omop_vocabularies():
    return api_call('omop', 'vocabularies')


@app.route('/api/omop/xrefToOMOP')
def api_omop_xrefToOMOP():
    return api_call('omop', 'xrefToOMOP')


@app.route('/api/omop/xrefFromOMOP')
def api_omop_xrefFromOMOP():
    return api_call('omop', 'xrefFromOMOP')


@app.route('/api/metadata/datasets')
def api_metadata_datasets():
    return api_call('metadata', 'datasets')


@app.route('/api/metadata/domainCounts')
def api_metadata_domainCounts():
    return api_call('metadata', 'domainCounts')


@app.route('/api/metadata/domainPairCounts')
def api_metadata_domainPairCounts():
    return api_call('metadata', 'domainPairCounts')


@app.route('/api/metadata/visitCount')
def api_metadata_patientCount():
    return api_call('metadata', 'visitCount')


@app.route('/api/frequencies/singleConceptFreq')
@app.route('/api/v1/frequencies/singleConceptFreq')
def api_frequencies_singleConceptFreq():
    return api_call('frequencies', 'singleConceptFreq')


@app.route('/api/frequencies/pairedConceptFreq')
@app.route('/api/v1/frequencies/pairedConceptFreq')
def api_frequencies_pairedConceptFreq():
    return api_call('frequencies', 'pairedConceptFreq')


@app.route('/api/frequencies/associatedConceptFreq')
@app.route('/api/v1/frequencies/associatedConceptFreq')
def api_frequencies_associatedConceptFreq():
    return api_call('frequencies', 'associatedConceptFreq')


@app.route('/api/frequencies/associatedConceptDomainFreq')
@app.route('/api/v1/frequencies/associatedConceptDomainFreq')
def api_frequencies_associatedConceptDomainFreq():
    return api_call('frequencies', 'associatedConceptDomainFreq')


@app.route('/api/frequencies/mostFrequentConcepts')
@app.route('/api/v1/frequencies/mostFrequentConcepts')
def api_frequencies_mostFrequentConcept():
    return api_call('frequencies', 'mostFrequentConcepts')


@app.route('/api/association/chiSquare')
def api_association_chiSquare():
    return api_call('association', 'chiSquare')


@app.route('/api/association/obsExpRatio')
def api_association_obsExpRatio():
    return api_call('association', 'obsExpRatio')


@app.route('/api/association/relativeFrequency')
def api_association_relativeFrequency():
    return api_call('association', 'relativeFrequency')


@app.route('/api/query', methods=['POST'])
@app.route('/api/translator/query', methods=['POST'])
def api_translator_query():
    return api_call('translator', 'query', version=None)


@app.route('/api/<string:version>/query', methods=['POST'])
@app.route('/api/<string:version>/translator/query', methods=['POST'])
def api_translator_query_version(version):
    return api_call('translator', 'query', version=version)


@app.route('/api/predicates', methods=['GET'])
@app.route('/api/translator/predicates', methods=['GET'])
def api_transator_predicates():
    return api_call('translator', 'predicates')


@app.route('/api/translator/omop_to_biolink', methods=['POST'])
def api_translator_omop_to_biolink():
    return api_call('translator', 'omop_to_biolink')


@app.route('/api/translator/biolink_to_omop', methods=['POST'])
def api_translator_biolink_to_omop():
    return api_call('translator', 'biolink_to_omop')


@app.route('/api/dev/build_cache_map_from', methods=['GET'])
def api_internal_build_cache_map_from():
    return api_call('dev', 'build_cache_map_from')


@app.route('/api/dev/clear_cache', methods=['GET'])
def api_internal_clear_cache():
    return api_call('dev', 'clear_cache')


# Retrieves the desired arg_names from args and stores them in the queries dictionary. Returns None if any of arg_names
# are missing
def args_to_query(args, arg_names):
    query = {}
    for arg_name in arg_names:
        arg_value = args[arg_name]
        if arg_value is None or arg_value == ['']:
            return None
        query[arg_name] = arg_value
    return query


def google_analytics(endpoint=None, service=None, meta=None):
    # Report to Google Analytics iff the tracking ID is specified in the configuration file
    if 'GA_TID' in app.config:
        tid = app.config['GA_TID']
        GoogleAnalytics.google_analytics(request, tid, endpoint, service, meta)


@app.route('/api/query')
@app.route('/api/v1/query')
def api_call(service=None, meta=None, query=None, version=None):
    if service is None:
        service = request.args.get('service')
    if meta is None:
        meta = request.args.get('meta')

    print("Service: ", service)
    print("Meta/Method: ", meta)

    if service == [''] or service is None:
        result = 'No service selected', 400
    elif service == 'metadata':
        if meta == 'datasets' or \
                meta == 'domainCounts' or \
                meta == 'domainPairCounts' or \
                meta == 'visitCount':
            result = query_cohd_mysql.query_db(service, meta, request.args)
        else:
            result = 'meta not recognized', 400
    elif service == 'omop':
        if meta == 'findConceptIDs' or \
                meta == 'concepts' or \
                meta == 'conceptAncestors' or \
                meta == 'conceptDescendants' or \
                meta == 'mapToStandardConceptID' or \
                meta == 'mapFromStandardConceptID' or \
                meta == 'vocabularies' or \
                meta == 'xrefToOMOP' or \
                meta == 'xrefFromOMOP':
            result = query_cohd_mysql.query_db(service, meta, request.args)
        else:
            result = 'meta not recognized', 400
    elif service == 'frequencies':
        if meta == 'singleConceptFreq' or \
                meta == 'pairedConceptFreq' or \
                meta == 'associatedConceptFreq' or \
                meta == 'mostFrequentConcepts' or \
                meta == 'associatedConceptDomainFreq':
            result = query_cohd_mysql.query_db(service, meta, request.args)
        else:
            result = 'meta not recognized', 400
    elif service == 'association':
        if meta == 'chiSquare' or \
                meta == 'obsExpRatio' or \
                meta == 'relativeFrequency':
            result = query_cohd_mysql.query_db(service, meta, request.args)
        else:
            result = 'meta not recognized', 400
    elif service == 'translator':
        if meta == 'query':
            result = cohd_translator.translator_query(request, version)
        elif meta == 'predicates':
            result = cohd_translator.translator_predicates()
        elif meta == 'omop_to_biolink':
            result = cohd_translator.omop_to_biolink(request)
        elif meta == 'biolink_to_omop':
            result = cohd_translator.biolink_to_omop(request)
        else:
            result = 'meta not recognized', 400
    elif service == 'dev':
        # Requires a key to run
        if 'DEV_KEY' in app.config and app.config['DEV_KEY'] == request.args.get('q', None):
            if meta == 'build_cache_map_from':
                result = cohd_trapi.BiolinkConceptMapper.build_cache_map_from()
            elif meta == 'clear_cache':
                cache.clear()
                result = 'Cleared cache', 200
            else:
                result = 'meta not recognized', 400
        else:
            # Pretend like the 'dev' service doesn't exist
            result = 'service not recognized', 400
    else:
        result = 'service not recognized', 400

    # Report the API call to Google Analytics
    google_analytics(service=service, meta=meta)

    return result


if __name__ == "__main__":
    app.run(host='localhost')<|MERGE_RESOLUTION|>--- conflicted
+++ resolved
@@ -42,11 +42,7 @@
 @app.route('/api/')
 def api_cohd():
     google_analytics(endpoint='/')
-<<<<<<< HEAD
-    return redirect("http://cohdcovid.smart-api.info/", code=302)
-=======
-    return redirect("https://cohd.smart-api.info/", code=302)
->>>>>>> 3256bfa0
+    return redirect("https://cohdcovid.smart-api.info/", code=302)
 
 
 @app.route('/api/omop/findConceptIDs')
