--- conflicted
+++ resolved
@@ -39,13 +39,8 @@
 @app.route('/api')
 @app.route('/api/')
 def api_cohd():
-<<<<<<< HEAD
-    google_analytics(endpoint='/')
+    google_analytics(endpoint='/api')
     return redirect("https://cohdcovid.smart-api.info/", code=302)
-=======
-    google_analytics(endpoint='/api')
-    return redirect("https://cohd.smart-api.info/", code=302)
->>>>>>> 153c1e62
 
 
 @app.route('/api/omop/findConceptIDs')
