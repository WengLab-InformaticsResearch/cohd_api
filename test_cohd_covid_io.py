--- conflicted
+++ resolved
@@ -1,962 +1,954 @@
-"""
-This test module tests the COHD API by making requests to cohd.io/api and checking the schema of the response JSONs and
-checking the results against known values.
-
-Intended to be run with pytest: pytest -s test_cohd_covid_io.py
-"""
-from collections import namedtuple
-from pprint import pformat
-
-from notebooks.cohd_helpers import cohd_requests as cr
-<<<<<<< HEAD
-from test_cohd_trapi import _print_trapi_log
-=======
->>>>>>> 08a70364
-
-""" 
-tuple for storing pairs of (key, type) for results schemas
-"""
-_s = namedtuple('_s', ['key', 'type'])
-
-# Test the cohd.covid.io server
-cr.server = 'https://covid.cohd.io/api'
-
-# Proxy for main TRAPI version
-<<<<<<< HEAD
-from cohd.trapi.reasoner_validator import validate_trapi_12x as validate_trapi
-translator_query = cr.translator_query_120
-=======
-from cohd.trapi.reasoner_validator_ext import validate_trapi_13x as validate_trapi
-translator_query = cr.translator_query_130
->>>>>>> 08a70364
-
-
-def check_results_schema(json, schema):
-    """ Checks that the json response contains a result object, and each result in the results array conforms to the
-    schema.
-
-    Parameters
-    ----------
-    json - json dict to check
-    schema - defined schema to check against. schema is a list of _s tuples with 'key' specifying the field name and
-             'type' specifying the expected data type of the value
-
-    Returns
-    -------
-    No return value. Asserts will be triggered upon failure.
-    """
-    # Check that the response JSON has a results array
-    assert json is not None and json.get('results') is not None
-
-    # Check that each results entry conforms to the specified schema
-    for result in json['results']:
-        check_schema(result, schema)
-
-
-def check_schema(json, schema):
-    """ Checks that the json object conforms to the schema.
-
-    Parameters
-    ----------
-    json - json dict to check
-    schema - defined schema to check against. schema is a list of _s tuples with 'key' specifying the field name and
-             'type' specifying the expected data type of the value
-
-    Returns
-    -------
-    No return value. Asserts will be triggered upon failure.
-    """
-    for s in schema:
-        assert s.key in json and isinstance(json[s.key], s.type)
-
-
-def check_result_values(json, expected_results):
-    """ Check that the json response contains the results in expected_results. The matching result object must be a
-    superset of the expected result, i.e., it must have all of the fields and values defined in expected_values but may
-    also have additional fields. Each expected result must match at least one result object.
-
-    Parameters
-    ----------
-    json - json dict to check
-    expected_results - list of results (dict) to check
-
-    Returns
-    -------
-    No return value. Asserts will be triggered upon failure.
-    """
-    results = json.get('results')
-    assert results is not None
-    for er in expected_results:
-        # Check that there is at least one result that is a superset of the expected result
-        assert any(er.items() <= r.items() for r in results), 'item in expected_results not found in json:\n\njson:\n' \
-                + pformat(results) + '\n\nexpected_results:\n' + pformat(er)
-
-
-def test_datasets():
-    """ Check the /metadata/datasets endpoint.
-    Checks that the response json conforms to the expected schema.
-    Checks that there are at least 3 data sets described.
-    """
-    print(f'test_cohd_covid_io: testing /metadata/datasets on {cr.server}..... ')
-    json, df = cr.datasets()
-
-    # Check that the results adhere to the expected schema
-    schema = [_s('dataset_id', int),
-              _s('dataset_name', str),
-              _s('dataset_description', str)]
-    check_results_schema(json, schema)
-
-    # There should be at least three data sets described in the results
-    assert len(json['results']) >= 3
-    print('...passed')
-
-
-def test_domain_counts():
-    """ Check the /metadata/domainCounts endpoint for dataset 1
-    Checks the response json conforms to the expected schema and includes the expected results (see expected_results).
-    """
-    print(f'test_cohd_covid_io: testing /metadata/domainCounts on {cr.server}..... ')
-    json, df = cr.domain_counts(dataset_id=1)
-
-    # Check that the results adhere to the expected schema
-    schema = [_s('dataset_id', int),
-              _s('domain_id', str),
-              _s('count', int)]
-    check_results_schema(json, schema)
-
-    # There should be 3 results
-    assert len(json['results']) == 3
-
-    # Spot check a few of the entries against expected values: 10159 condition concepts and 8270 procedure concepts in
-    # data set 1
-    expected_results = [
-        {
-          "count": 290,
-          "dataset_id": 1,
-          "domain_id": "Condition"
-        },
-        {
-          "count": 71,
-          "dataset_id": 1,
-          "domain_id": "Procedure"
-        }
-    ]
-    check_result_values(json, expected_results)
-    print('...passed')
-
-
-def test_domain_pair_counts():
-    """ Check the /metadata/domainPairCounts endpoint for dataset 2
-    Checks the response json conforms to the expected schema and includes the expected results (see expected_results).
-    """
-    print(f'test_cohd_covid_io: testing /metadata/domainPairCounts on {cr.server}..... ')
-    json, df = cr.domain_pair_counts(dataset_id=2)
-
-    # Check that the results adhere to the expected schema
-    schema = [_s('dataset_id', int),
-              _s('domain_id_1', str),
-              _s('domain_id_2', str),
-              _s('count', int)]
-    check_results_schema(json, schema)
-
-    # There should be 6 results
-    assert len(json['results']) == 6
-
-    # Spot check a few of the entries against expected values in data set 2
-    expected_results = [
-        {
-            "count": 144303,
-            "dataset_id": 2,
-            "domain_id_1": "Condition",
-            "domain_id_2": "Condition"
-        },
-        {
-          "count": 182128,
-          "dataset_id": 2,
-          "domain_id_1": "Drug",
-          "domain_id_2": "Procedure"
-        }
-    ]
-    check_result_values(json, expected_results)
-    print('...passed')
-
-
-def test_visitCount():
-    """ Check the /metadata/visitCount endpoint for dataset 2
-    Checks the response json conforms to the expected schema and includes the expected results (see expected_results).
-    """
-    print(f'test_cohd_covid_io: testing /metadata/visitCount on {cr.server}..... ')
-    json, df = cr.visit_count(dataset_id=2)
-    # Check that the results adhere to the expected schema
-    schema = [_s('dataset_id', int),
-              _s('count', int)]
-    check_results_schema(json, schema)
-
-    # There should be a single result
-    assert len(json['results']) == 1
-
-    # Spot check a few of the entries against expected values: dataset 3 has 1731858 patients
-    expected_results = [
-        {
-          "count": 314680,
-          "dataset_id": 2
-        }
-    ]
-    check_result_values(json, expected_results)
-    print('...passed')
-
-
-def test_conceptAncestors():
-    """ Check the /omop/conceptAncestors endpoint with concept_id=40184084, vocabulary_id=RxNorm,
-    concept_class_id=Ingredient, and dataset_id=4
-    Checks the response json conforms to the expected schema and includes the expected results (see expected_results).
-    """
-    print(f'test_cohd_covid_io: testing /omop/conceptAncestors on {cr.server}..... ')
-    json, df = cr.concept_ancestors(concept_id=40184084, dataset_id=4, vocabulary_id='RxNorm',
-                                 concept_class_id='Ingredient')
-
-    # Check that the results adhere to the expected schema
-    schema = [_s('ancestor_concept_id', int),
-              _s('concept_class_id', str),
-              _s('concept_code', str),
-              _s('concept_count', int),
-              _s('concept_name', str),
-              _s('domain_id', str),
-              _s('max_levels_of_separation', int),
-              _s('min_levels_of_separation', int),
-              _s('standard_concept', object),  # Nullable string field, can be None
-              _s('vocabulary_id', str)]
-    check_results_schema(json, schema)
-
-    # There should be a single result
-    assert len(json['results']) == 1
-
-    # Spot check a few of the entries against expected values:
-    expected_results = [
-        {
-            "ancestor_concept_id": 1777087,
-            "concept_class_id": "Ingredient",
-            "concept_code": "5521",
-            "concept_count": 1689,
-            "concept_name": "Hydroxychloroquine",
-            "domain_id": "Drug",
-            "max_levels_of_separation": 3,
-            "min_levels_of_separation": 2,
-            "standard_concept": "S",
-            "vocabulary_id": "RxNorm"
-        }
-    ]
-    check_result_values(json, expected_results)
-    print('...passed')
-
-
-def test_conceptDescendants():
-    """ Check the /omop/conceptDescendants endpoint with concept_id=313217 and dataset_id=6
-    Checks the response json conforms to the expected schema and includes the expected results (see expected_results).
-    """
-    print(f'test_cohd_covid_io: testing /omop/conceptDescendants on {cr.server}..... ')
-    json, df = cr.concept_descendants(concept_id=313217, dataset_id=5)
-
-    # Check that the results adhere to the expected schema
-    schema = [_s('concept_class_id', str),
-              _s('concept_code', str),
-              _s('concept_count', int),
-              _s('concept_name', str),
-              _s('descendant_concept_id', int),
-              _s('domain_id', str),
-              _s('max_levels_of_separation', int),
-              _s('min_levels_of_separation', int),
-              _s('standard_concept', object),  # Nullable string field, can be None
-              _s('vocabulary_id', str)]
-    check_results_schema(json, schema)
-
-    # There should be at least 1 result
-    assert len(json['results']) >= 1
-
-    # Spot check a few of the entries against expected values:
-    expected_results = [
-        {
-            "concept_class_id": "Clinical Finding",
-            "concept_code": "49436004",
-            "concept_count": 34622,
-            "concept_name": "Atrial fibrillation",
-            "descendant_concept_id": 313217,
-            "domain_id": "Condition",
-            "max_levels_of_separation": 0,
-            "min_levels_of_separation": 0,
-            "standard_concept": "S",
-            "vocabulary_id": "SNOMED"
-        },
-        {
-            "concept_class_id": "Clinical Finding",
-            "concept_code": "440028005",
-            "concept_count": 12,
-            "concept_name": "Permanent atrial fibrillation",
-            "descendant_concept_id": 4232691,
-            "domain_id": "Condition",
-            "max_levels_of_separation": 1,
-            "min_levels_of_separation": 1,
-            "standard_concept": "S",
-            "vocabulary_id": "SNOMED"
-        }
-    ]
-    check_result_values(json, expected_results)
-    print('...passed')
-
-
-def test_concepts():
-    """ Check the /omop/concepts endpoint with concept_id=192855,2008271
-    Checks the response json conforms to the expected schema and includes the expected results (see expected_results).
-    """
-    print(f'test_cohd_covid_io: testing /omop/concepts on {cr.server}..... ')
-    json, df = cr.concept([192855, 2008271])
-
-    # Check that the results adhere to the expected schema
-    schema = [_s('concept_class_id', str),
-              _s('concept_code', str),
-              _s('concept_id', int),
-              _s('concept_name', str),
-              _s('domain_id', str),
-              _s('vocabulary_id', str)]
-    check_results_schema(json, schema)
-
-    # There should be two results
-    assert len(json['results']) == 2
-
-    # Check that the definitions for concepts 192855 (Cancer in situ of urinary bladder) and 2008271 (Injection or
-    # infusion of cancer chemotherapeutic substance) are returned
-    expected_results = [
-        {
-            "concept_class_id": "Clinical Finding",
-            "concept_code": "92546004",
-            "concept_id": 192855,
-            "concept_name": "Cancer in situ of urinary bladder",
-            "domain_id": "Condition",
-            "vocabulary_id": "SNOMED"
-        },
-        {
-            "concept_class_id": "4-dig billing code",
-            "concept_code": "99.25",
-            "concept_id": 2008271,
-            "concept_name": "Injection or infusion of cancer chemotherapeutic substance",
-            "domain_id": "Procedure",
-            "vocabulary_id": "ICD9Proc"
-        }
-    ]
-    check_result_values(json, expected_results)
-    print('...passed')
-
-
-def test_findConceptIDs():
-    """ Check the /omop/findConceptIDs endpoint. Search for infection condition concepts in dataset 1
-    Checks the response json conforms to the expected schema and includes the expected results (see expected_results).
-    """
-    print(f'test_cohd_covid_io: testing /omop/findConceptIDs on {cr.server}.... ')
-    json, df = cr.find_concept(concept_name='infection', dataset_id=1, domain='Condition', min_count=1)
-
-    # Check that the results adhere to the expected schema
-    schema = [_s('concept_class_id', str),
-              _s('concept_code', str),
-              _s('concept_count', int),
-              _s('concept_id', int),
-              _s('concept_name', str),
-              _s('domain_id', str),
-              _s('vocabulary_id', str)]
-    check_results_schema(json, schema)
-
-    # There should be at least one result
-    assert len(json['results']) >= 1
-
-    # Spot check a few of the entries against expected values:
-    expected_results = [
-        {
-            "concept_class_id": "Clinical Finding",
-            "concept_code": "195742007",
-            "concept_count": 1153,
-            "concept_id": 4307774,
-            "concept_name": "Acute lower respiratory tract infection",
-            "domain_id": "Condition",
-            "vocabulary_id": "SNOMED"
-        }
-    ]
-    check_result_values(json, expected_results)
-    print('...passed')
-
-
-def test_mapFromStandardConceptID():
-    """ Check the /omop/mapFromStandardConceptID endpoint. Get ICD9CM concepts that map to OMOP standard concept 72990
-    (Localized osteoarthrosis uncertain if primary OR secondary)
-    Checks the response json conforms to the expected schema and includes the expected results (see expected_results).
-    """
-    print(f'test_cohd_covid_io: testing /omop/mapFromStandardConceptID on {cr.server}..... ')
-    json, df = cr.map_from_standard_concept_id(concept_id=72990, vocabulary_id='ICD9CM')
-
-    # Check that the results adhere to the expected schema
-    schema = [_s('concept_class_id', str),
-              _s('concept_code', str),
-              _s('concept_id', int),
-              _s('concept_name', str),
-              _s('domain_id', str),
-              _s('standard_concept', object),  # Nullable string field, can be None
-              _s('vocabulary_id', str)]
-    check_results_schema(json, schema)
-
-    # There should be at least one result
-    assert len(json['results']) >= 1
-
-    # Spot check a few of the entries against expected values: 72990 Localized osteoarthrosis uncertain if primary OR
-    # secondary) maps to multiple ICD9CM codes, including 715.32 and 715.33
-    expected_results = [
-        {
-            "concept_class_id": "5-dig billing code",
-            "concept_code": "715.32",
-            "concept_id": 44829196,
-            "concept_name": "Osteoarthrosis, localized, not specified whether primary or secondary, upper arm",
-            "domain_id": "Condition",
-            "standard_concept": None,
-            "vocabulary_id": "ICD9CM"
-        },
-        {
-            "concept_class_id": "5-dig billing code",
-            "concept_code": "715.33",
-            "concept_id": 44828037,
-            "concept_name": "Osteoarthrosis, localized, not specified whether primary or secondary, forearm",
-            "domain_id": "Condition",
-            "standard_concept": None,
-            "vocabulary_id": "ICD9CM"
-        },
-    ]
-    check_result_values(json, expected_results)
-    print('...passed')
-
-
-def test_mapToStandardConceptID():
-    """ Check the /omop/mapToStandardConceptID endpoint. Try mapping from ICD9CM:715.3 (Osteoarthrosis, localized, not
-    specified whether primary or secondary) to OMOP
-    Checks the response json conforms to the expected schema and includes the expected results (see expected_results).
-    """
-    print(f'test_cohd_covid_io: testing /omop/mapToStandardConceptID on {cr.server}..... ')
-    json, df = cr.map_to_standard_concept_id(concept_code='715.3', vocabulary_id='ICD9CM')
-
-    # Check that the results adhere to the expected schema
-    schema = [_s('source_concept_code', str),
-              _s('source_concept_id', int),
-              _s('source_concept_name', str),
-              _s('source_vocabulary_id', str),
-              _s('standard_concept_code', str),
-              _s('standard_concept_id', int),
-              _s('standard_concept_name', str),
-              _s('standard_domain_id', str),
-              _s('standard_vocabulary_id', str)]
-    check_results_schema(json, schema)
-
-    # There should be one result
-    assert len(json['results']) == 1
-
-    # ICD9CM:715.3 (Osteoarthrosis, localized, not specified whether primary or secondary) should map to OMOP:72990
-    # (Localized osteoarthrosis uncertain if primary OR secondary)
-    expected_results = [
-        {
-            "source_concept_code": "715.3",
-            "source_concept_id": 44834979,
-            "source_concept_name": "Osteoarthrosis, localized, not specified whether primary or secondary",
-            "source_vocabulary_id": "ICD9CM",
-            "standard_concept_code": "90860001",
-            "standard_concept_id": 72990,
-            "standard_concept_name": "Localized osteoarthrosis uncertain if primary OR secondary",
-            "standard_domain_id": "Condition",
-            "standard_vocabulary_id": "SNOMED"
-        }
-    ]
-    check_result_values(json, expected_results)
-    print('...passed')
-
-
-def test_vocabularies():
-    """ Check the /omop/vocabularies endpoint to retrieve the list of vocabularies used.
-    Checks the response json conforms to the expected schema and includes the expected results (see expected_results).
-    """
-    print(f'test_cohd_covid_io: testing /omop/vocabularies on {cr.server}..... ')
-    json, df = cr.vocabularies()
-
-    # Check that the results adhere to the expected schema
-    schema = [_s('vocabulary_id', str)]
-    check_results_schema(json, schema)
-
-    # There should be exactly 78 vocabularies
-    assert len(json['results']) == 78
-
-    # Spot check a few of the entries against expected vocabularies:
-    expected_results = [
-        {"vocabulary_id": "ATC"},
-        {"vocabulary_id": "CPT4"},
-        {"vocabulary_id": "HCPCS"},
-        {"vocabulary_id": "ICD10CM"},
-        {"vocabulary_id": "ICD10PCS"},
-        {"vocabulary_id": "ICD9CM"},
-        {"vocabulary_id": "ICD9Proc"},
-        {"vocabulary_id": "LOINC"},
-        {"vocabulary_id": "NDC"},
-        {"vocabulary_id": "NDFRT"},
-        {"vocabulary_id": "PCORNet"},
-        {"vocabulary_id": "RxNorm"},
-        {"vocabulary_id": "SNOMED"}
-    ]
-    check_result_values(json, expected_results)
-    print('...passed')
-
-
-def test_xrefFromOMOP():
-    """ Check the /omop/xrefFromOMOP endpoint. Try mapping from OMOP:192855 (Cancer in situ of urinary bladder) to UMLS
-    with max distance 2.
-    Checks the response json conforms to the expected schema and includes the expected results (see expected_results).
-    """
-    print(f'test_cohd_covid_io: testing /omop/xrefFromOMOP on {cr.server}..... ')
-    json, df = cr.xref_from_omop(concept_id=192855, mapping_targets=['UMLS'], distance=2, local=True, recommend=False)
-
-    # Check that the results adhere to the expected schema
-    schema = [_s('intermediate_omop_concept_code', str),
-              _s('intermediate_omop_concept_id', object),  # Sometimes int, sometimes string when OMOP-UMLS mapping used
-              _s('intermediate_omop_concept_name', str),
-              _s('intermediate_omop_vocabulary_id', str),
-              _s('intermediate_oxo_curie', str),
-              _s('intermediate_oxo_label', str),
-              _s('omop_distance', int),
-              _s('oxo_distance', int),
-              _s('source_omop_concept_code', str),
-              _s('source_omop_concept_id', int),
-              _s('source_omop_concept_name', str),
-              _s('source_omop_vocabulary_id', str),
-              _s('target_curie', str),
-              _s('target_label', str),
-              _s('total_distance', int)]
-    check_results_schema(json, schema)
-
-    # There should be at least one result
-    assert len(json['results']) >= 1
-
-    # Spot check a few of the entries against expected values: OMOP:192855 (Cancer in situ of urinary bladder) should
-    # map to UMLS:C0154091 (Carcinoma in situ of bladder) through a couple different paths
-    expected_results = [
-        {
-            "intermediate_omop_concept_code": "N/A (OMOP-UMLS mapping)",
-            "intermediate_omop_concept_id": "N/A (OMOP-UMLS mapping)",
-            "intermediate_omop_concept_name": "N/A (OMOP-UMLS mapping)",
-            "intermediate_omop_vocabulary_id": "N/A (OMOP-UMLS mapping)",
-            "intermediate_oxo_curie": "N/A (OMOP-UMLS mapping)",
-            "intermediate_oxo_label": "N/A (OMOP-UMLS mapping)",
-            "omop_distance": 1,
-            "oxo_distance": 0,
-            "source_omop_concept_code": "92546004",
-            "source_omop_concept_id": 192855,
-            "source_omop_concept_name": "Cancer in situ of urinary bladder",
-            "source_omop_vocabulary_id": "SNOMED",
-            "target_curie": "UMLS:C0154091",
-            "target_label": "Carcinoma in situ of bladder",
-            "total_distance": 1
-        },
-        {
-            "intermediate_omop_concept_code": "233.7",
-            "intermediate_omop_concept_id": 44824068,
-            "intermediate_omop_concept_name": "Carcinoma in situ of bladder",
-            "intermediate_omop_vocabulary_id": "ICD9CM",
-            "intermediate_oxo_curie": "ICD9CM:233.7",
-            "intermediate_oxo_label": "Carcinoma in situ of bladder",
-            "omop_distance": 1,
-            "oxo_distance": 1,
-            "source_omop_concept_code": "92546004",
-            "source_omop_concept_id": 192855,
-            "source_omop_concept_name": "Cancer in situ of urinary bladder",
-            "source_omop_vocabulary_id": "SNOMED",
-            "target_curie": "UMLS:C0154091",
-            "target_label": "Carcinoma in situ of bladder",
-            "total_distance": 2
-        }
-    ]
-    check_result_values(json, expected_results)
-    print('...passed')
-
-
-def test_xrefToOMOP():
-    """ Check the /omop/xrefToOMOP endpoint. Try to map DOID:8398 (osteoarthritis) to OMOP using the local OxO
-    implementation, recommended mapping, and max distance 2
-    Checks the response json conforms to the expected schema and includes the expected results (see expected_results).
-    """
-    print(f'test_cohd_covid_io: testing /omop/xrefToOMOP on {cr.server}..... ')
-    json, df = cr.xref_to_omop(curie='DOID:8398', distance=2, local=True, recommend=True)
-
-    # Check that the results adhere to the expected schema
-    schema = [_s('intermediate_oxo_id', str),
-              _s('intermediate_oxo_label', str),
-              _s('omop_concept_name', str),
-              _s('omop_distance', int),
-              _s('omop_domain_id', str),
-              _s('omop_standard_concept_id', int),
-              _s('oxo_distance', int),
-              _s('source_oxo_id', str),
-              _s('source_oxo_label', str),
-              _s('total_distance', int)]
-    check_results_schema(json, schema)
-
-    # There should be one result
-    assert len(json['results']) == 1
-
-    # With recommend=True, there should be exactly one mapping from DOID:8398 (osteoarthritis) to OMOP:80180
-    expected_results = [
-        {
-            "intermediate_oxo_id": "SNOMEDCT:396275006",
-            "intermediate_oxo_label": "Osteoarthritis (disorder)",
-            "omop_concept_name": "Osteoarthritis",
-            "omop_distance": 0,
-            "omop_domain_id": "Condition",
-            "omop_standard_concept_id": 80180,
-            "oxo_distance": 2,
-            "source_oxo_id": "DOID:8398",
-            "source_oxo_label": "osteoarthritis",
-            "total_distance": 2
-        }
-    ]
-    check_result_values(json, expected_results)
-    print('...passed')
-
-
-def test_singleConceptFreq():
-    """ Check the /frequencies/singleConceptFreq endpoint. Gets the single concept prevalence for OMOP:4110056 (Chronic
-    obstructive pulmonary disease with acute lower respiratory infection) from dataset 2
-    Checks the response json conforms to the expected schema and includes the expected results (see expected_results).
-    """
-    print(f'test_cohd_covid_io: testing /frequencies/singleConceptFreq on {cr.server}..... ')
-    json, df = cr.concept_frequency(concept_ids=[313217], dataset_id=2)
-
-    # Check that the results adhere to the expected schema
-    schema = [_s('concept_id', int),
-              _s('dataset_id', int),
-              _s('concept_count', int),
-              _s('concept_frequency', float)]
-    check_results_schema(json, schema)
-
-    # There should be one result
-    assert len(json['results']) == 1
-
-    # Check against the known expected count
-    expected_results = [
-        {
-            "concept_count": 26047,
-            "concept_frequency": 0.08277297572136774,
-            "concept_id": 313217,
-            "dataset_id": 2
-        }
-    ]
-    check_result_values(json, expected_results)
-    print('...passed')
-
-
-def test_mostFrequentConcepts():
-    """ Check the /frequencies/mostFrequentConcepts endpoints. Get the most frequent 50 procedures for dataset 1
-    Checks the response json conforms to the expected schema and includes the expected results (see expected_results).
-    """
-    print(f'test_cohd_covid_io: testing /frequencies/mostFrequentConcepts on {cr.server}..... ')
-    json, df = cr.most_frequent_concepts(limit=50, dataset_id=1, domain_id='Procedure')
-
-    # Check that the results adhere to the expected schema
-    schema = [_s('concept_class_id', str),
-              _s('concept_count', int),
-              _s('concept_frequency', float),
-              _s('concept_id', int),
-              _s('concept_name', str),
-              _s('dataset_id', int),
-              _s('domain_id', str),
-              _s('vocabulary_id', str)]
-    check_results_schema(json, schema)
-
-    # There should be exactly 50 results
-    assert len(json['results']) == 50
-
-    # Spot check a few of the entries against expected values:
-    expected_results = [
-        {
-            "concept_class_id": "CPT4",
-            "concept_count": 3853,
-            "concept_frequency": 0.79508873297565,
-            "concept_id": 700360,
-            "concept_name": "Infectious agent detection by nucleic acid (DNA or RNA); severe acute respiratory syndrome coronavirus 2 (SARS-CoV-2) (Coronavirus disease [COVID-19]), amplified probe technique",
-            "dataset_id": 1,
-            "domain_id": "Procedure",
-            "vocabulary_id": "CPT4"
-        },
-        {
-            "concept_class_id": "CPT4",
-            "concept_count": 3365,
-            "concept_frequency": 0.6943871234007429,
-            "concept_id": 725068,
-            "concept_name": "Radiologic examination, chest; single view",
-            "dataset_id": 1,
-            "domain_id": "Procedure",
-            "vocabulary_id": "CPT4"
-        }
-    ]
-    check_result_values(json, expected_results)
-    print('...passed')
-
-
-def test_pairedConceptFreq():
-    """ Check the /frequencies/pairedConceptFreq endpoint. Get the co-occurrence counts for 40184084 (Hydroxychloroquin)
-    and 437663 (Fever) from dataset 1
-    Checks the response json conforms to the expected schema and includes the expected results (see expected_results).
-    """
-    print(f'test_cohd_covid_io: testing /frequencies/pairedConceptFreq on {cr.server}..... ')
-    json, df = cr.paired_concepts_frequency(concept_id_1=40184084, concept_id_2=437663, dataset_id=1)
-
-    # Check that the results adhere to the expected schema
-    schema = [_s('dataset_id', int),
-              _s('concept_id_1', int),
-              _s('concept_id_2', int),
-              _s('concept_count', int),
-              _s('concept_frequency', float)]
-    check_results_schema(json, schema)
-
-    # There should be at least one result
-    assert len(json['results']) >= 1
-
-    # Check against the known expected count:
-    expected_results = [
-        {
-            "concept_count": 717,
-            "concept_frequency": 0.14795707800247626,
-            "concept_id_1": 437663,
-            "concept_id_2": 40184084,
-            "dataset_id": 1
-        }
-    ]
-    check_result_values(json, expected_results)
-    print('...passed')
-
-
-def test_associatedConceptFreq():
-    """ Check the /frequencies/associatedConceptFreq endpoint. Get concepts associated with 40184084 (Fever) from
-    dataset 1
-    Checks the response json conforms to the expected schema and includes the expected results (see expected_results).
-    """
-    print(f'test_cohd_covid_io: testing /frequencies/associatedConceptFreq on {cr.server}..... ')
-    json, df = cr.associated_concepts_freq(concept_id=40184084, dataset_id=1)
-
-    # Check that the results adhere to the expected schema
-    schema = [_s('associated_concept_id', int),
-              _s('associated_concept_name', str),
-              _s('associated_domain_id', str),
-              _s('concept_count', int),
-              _s('concept_frequency', float),
-              _s('concept_id', int),
-              _s('dataset_id', int)]
-    check_results_schema(json, schema)
-
-    # There should be at least one result
-    assert len(json['results']) >= 1
-
-    # Spot check a few of the entries against expected values:
-    expected_results = [
-        {
-            "associated_concept_id": 725068,
-            "associated_concept_name": "Radiologic examination, chest; single view",
-            "associated_domain_id": "Procedure",
-            "concept_count": 1589,
-            "concept_frequency": 0.3278992983904251,
-            "concept_id": 40184084,
-            "dataset_id": 1
-        }
-    ]
-    check_result_values(json, expected_results)
-    print('...passed')
-
-
-def test_associatedConceptDomainFreq():
-    """ Check the /frequencies/associatedConceptDomainFreq endpoint. Get condition concepts associated with 40184084
-    (Fever) from dataset 1
-    Checks the response json conforms to the expected schema and includes the expected results (see expected_results).
-    """
-    print(f'test_cohd_covid_io: testing /frequencies/associatedConceptDomainFreq on {cr.server}..... ')
-    json, df = cr.associated_concept_domain_freq(concept_id=40184084, domain_id='Condition', dataset_id=1)
-
-    # Check that the results adhere to the expected schema
-    schema = [_s('associated_concept_id', int),
-              _s('associated_concept_name', str),
-              _s('associated_domain_id', str),
-              _s('concept_count', int),
-              _s('concept_frequency', float),
-              _s('concept_id', int),
-              _s('dataset_id', int)]
-    check_results_schema(json, schema)
-
-    # There should be at least one result
-    assert len(json['results']) >= 1
-
-    # Spot check a few of the entries against expected values:
-    expected_results = [
-        {
-            "associated_concept_id": 4100065,
-            "associated_concept_name": "Disease due to Coronaviridae",
-            "associated_domain_id": "Condition",
-            "concept_count": 875,
-            "concept_frequency": 0.1805612876599257,
-            "concept_id": 40184084,
-            "dataset_id": 1
-        }
-    ]
-    check_result_values(json, expected_results)
-    print('...passed')
-
-
-def test_chiSquare():
-    """ Check the /association/chiSquare endpoint. Get chi-square results between 40241504 (Dexamethasone phosphate 4
-    MG/ML Injectable Solution) and 46271075 (Acute hypoxemic respiratory failure) from dataset 1
-    Checks the response json conforms to the expected schema and includes the expected results (see expected_results).
-    """
-    print(f'test_cohd_covid_io: testing /association/chiSquare on {cr.server}..... ')
-    json, df = cr.chi_square(concept_id_1=40241504, concept_id_2=46271075, dataset_id=1)
-
-    # Check that the results adhere to the expected schema
-    schema = [_s('chi_square', float),
-              _s('concept_id_1', int),
-              _s('concept_id_2', int),
-              _s('dataset_id', int),
-              _s('n', int),
-              _s('n_c1', int),
-              _s('n_c1_c2', int),
-              _s('n_c1_~c2', int),
-              _s('n_c2', int),
-              _s('n_~c1_c2', int),
-              _s('n_~c1_~c2', int),
-              _s('p-value', float)]
-    check_results_schema(json, schema)
-
-    # There should be one result
-    assert len(json['results']) == 1
-
-    # Chi-square
-    expected_results = [
-        {
-            "adj_p-value": 1,
-            "chi_square": 1.1421935194425,
-            "concept_id_1": 40241504,
-            "concept_id_2": 46271075,
-            "dataset_id": 1,
-            "n": 4846,
-            "n_c1": 164,
-            "n_c1_c2": 20,
-            "n_c1_~c2": 144,
-            "n_c2": 473,
-            "n_~c1_c2": 453,
-            "n_~c1_~c2": 4229,
-            "p-value": 0.28518930254495506
-        }
-    ]
-    check_result_values(json, expected_results)
-    print('...passed')
-
-
-def test_obsExpRatio():
-    """ Check the /association/obsExpRatio endpoint. Get observed-expected frequency ratio between 40241504
-    (Dexamethasone phosphate 4 MG/ML Injectable Solution) and 46271075 (Acute hypoxemic respiratory failure) from
-    dataset 1
-    Checks the response json conforms to the expected schema and includes the expected results (see expected_results).
-    """
-    print(f'test_cohd_covid_io: testing /association/obsExpRatio on {cr.server}..... ')
-    json, df = cr.obs_exp_ratio(concept_id_1=40241504, concept_id_2=46271075, dataset_id=1)
-
-    # Check that the results adhere to the expected schema
-    schema = [_s('concept_id_1', int),
-              _s('concept_id_2', int),
-              _s('dataset_id', int),
-              _s('expected_count', float),
-              _s('ln_ratio', float),
-              _s('observed_count', int)]
-    check_results_schema(json, schema)
-
-    # There should be one result
-    assert len(json['results']) == 1
-
-    # Insulin and type-2 diabetes should be highly associated (high ln_ratio)
-    expected_results = [
-        {
-            "concept_id_1": 40241504,
-            "concept_id_2": 46271075,
-            "confidence_interval": [
-                -0.8271427658843471,
-                0.8104660235164496
-            ],
-            "dataset_id": 1,
-            "expected_count": 16.00742880726372,
-            "ln_ratio": 0.2226793586143306,
-            "observed_count": 20
-        }
-    ]
-    check_result_values(json, expected_results)
-    print('...passed')
-
-
-def test_relativeFrequency():
-    """ Check the /association/relativeFrequency endpoint. Get relative frequency between 40241504 (Dexamethasone
-    phosphate 4 MG/ML Injectable Solution) and conditions from dataset 3
-    Checks the response json conforms to the expected schema and includes the expected results (see expected_results).
-    """
-    print(f'test_cohd_covid_io: testing /association/relativeFrequency on {cr.server}..... ')
-    json, df = cr.relative_frequency(concept_id_1=40241504, domain_id='Condition', dataset_id=3)
-
-    # Check that the results adhere to the expected schema
-    schema = [_s('concept_2_count', int),
-              _s('concept_2_domain', str),
-              _s('concept_2_name', str),
-              _s('concept_id_1', int),
-              _s('concept_id_2', int),
-              _s('concept_pair_count', int),
-              _s('dataset_id', int),
-              _s('relative_frequency', float)]
-    check_results_schema(json, schema)
-
-    # There should be at least one result
-    assert len(json['results']) >= 1
-
-    # Spot check a few of the entries against expected values: 4099217 (Type 2 diabetes mellitus with gangrene) and
-    # 4227657 (Diabetic skin ulcer) should be among the results with high relative frequency
-    expected_results = [
-        {
-            "concept_2_count": 267,
-            "concept_2_domain": "Condition",
-            "concept_2_name": "Hyperkalemia",
-            "concept_id_1": 40241504,
-            "concept_id_2": 434610,
-            "concept_pair_count": 17,
-            "confidence_interval": [
-                0.02258064516129032,
-                0.12389380530973451
-            ],
-            "dataset_id": 3,
-            "relative_frequency": 0.06367041198501873
-        }
-    ]
-    check_result_values(json, expected_results)
-    print('...passed')
-
-
-def test_translator_query():
-    """ Check the /translator/query endpoint. Primarily checks that the major objects adhere to the schema
-    """
-    print(f'test_cohd_covid_io: testing /translator/query on {cr.server}..... ')
-    resp, query = translator_query(node_1_curies=['MONDO:0021113'], node_2_categories=['biolink:Disease'],
-                                   method='obsExpRatio', dataset_id=4, confidence_interval=0.99,
-                                   min_cooccurrence=50, threshold=0.5, max_results=10, local_oxo=False,
-                                   timeout=300)
-    print(query)
-
-    # Expect HTTP 200 status response
-    assert resp.status_code == 200, 'Expected an HTTP 200 status response code' \
-                                    f'Received {resp.status_code}: {resp.text}'
-
-    # Use the Reasoner Validator Python package to validate against Reasoner Standard API
-    json = resp.json()
-    validate_trapi(json, "Response")
-
-    # There should be at least 1 result
-    assert len(json['message']['results']) > 0, _print_trapi_log(json)
-
-    print('...passed')
+"""
+This test module tests the COHD API by making requests to cohd.io/api and checking the schema of the response JSONs and
+checking the results against known values.
+
+Intended to be run with pytest: pytest -s test_cohd_covid_io.py
+"""
+from collections import namedtuple
+from pprint import pformat
+
+from notebooks.cohd_helpers import cohd_requests as cr
+from test_cohd_trapi import _print_trapi_log
+
+""" 
+tuple for storing pairs of (key, type) for results schemas
+"""
+_s = namedtuple('_s', ['key', 'type'])
+
+# Test the cohd.covid.io server
+cr.server = 'https://covid.cohd.io/api'
+
+# Proxy for main TRAPI version
+from cohd.trapi.reasoner_validator_ext import validate_trapi_13x as validate_trapi
+translator_query = cr.translator_query_130
+
+
+def check_results_schema(json, schema):
+    """ Checks that the json response contains a result object, and each result in the results array conforms to the
+    schema.
+
+    Parameters
+    ----------
+    json - json dict to check
+    schema - defined schema to check against. schema is a list of _s tuples with 'key' specifying the field name and
+             'type' specifying the expected data type of the value
+
+    Returns
+    -------
+    No return value. Asserts will be triggered upon failure.
+    """
+    # Check that the response JSON has a results array
+    assert json is not None and json.get('results') is not None
+
+    # Check that each results entry conforms to the specified schema
+    for result in json['results']:
+        check_schema(result, schema)
+
+
+def check_schema(json, schema):
+    """ Checks that the json object conforms to the schema.
+
+    Parameters
+    ----------
+    json - json dict to check
+    schema - defined schema to check against. schema is a list of _s tuples with 'key' specifying the field name and
+             'type' specifying the expected data type of the value
+
+    Returns
+    -------
+    No return value. Asserts will be triggered upon failure.
+    """
+    for s in schema:
+        assert s.key in json and isinstance(json[s.key], s.type)
+
+
+def check_result_values(json, expected_results):
+    """ Check that the json response contains the results in expected_results. The matching result object must be a
+    superset of the expected result, i.e., it must have all of the fields and values defined in expected_values but may
+    also have additional fields. Each expected result must match at least one result object.
+
+    Parameters
+    ----------
+    json - json dict to check
+    expected_results - list of results (dict) to check
+
+    Returns
+    -------
+    No return value. Asserts will be triggered upon failure.
+    """
+    results = json.get('results')
+    assert results is not None
+    for er in expected_results:
+        # Check that there is at least one result that is a superset of the expected result
+        assert any(er.items() <= r.items() for r in results), 'item in expected_results not found in json:\n\njson:\n' \
+                + pformat(results) + '\n\nexpected_results:\n' + pformat(er)
+
+
+def test_datasets():
+    """ Check the /metadata/datasets endpoint.
+    Checks that the response json conforms to the expected schema.
+    Checks that there are at least 3 data sets described.
+    """
+    print(f'test_cohd_covid_io: testing /metadata/datasets on {cr.server}..... ')
+    json, df = cr.datasets()
+
+    # Check that the results adhere to the expected schema
+    schema = [_s('dataset_id', int),
+              _s('dataset_name', str),
+              _s('dataset_description', str)]
+    check_results_schema(json, schema)
+
+    # There should be at least three data sets described in the results
+    assert len(json['results']) >= 3
+    print('...passed')
+
+
+def test_domain_counts():
+    """ Check the /metadata/domainCounts endpoint for dataset 1
+    Checks the response json conforms to the expected schema and includes the expected results (see expected_results).
+    """
+    print(f'test_cohd_covid_io: testing /metadata/domainCounts on {cr.server}..... ')
+    json, df = cr.domain_counts(dataset_id=1)
+
+    # Check that the results adhere to the expected schema
+    schema = [_s('dataset_id', int),
+              _s('domain_id', str),
+              _s('count', int)]
+    check_results_schema(json, schema)
+
+    # There should be 3 results
+    assert len(json['results']) == 3
+
+    # Spot check a few of the entries against expected values: 10159 condition concepts and 8270 procedure concepts in
+    # data set 1
+    expected_results = [
+        {
+          "count": 290,
+          "dataset_id": 1,
+          "domain_id": "Condition"
+        },
+        {
+          "count": 71,
+          "dataset_id": 1,
+          "domain_id": "Procedure"
+        }
+    ]
+    check_result_values(json, expected_results)
+    print('...passed')
+
+
+def test_domain_pair_counts():
+    """ Check the /metadata/domainPairCounts endpoint for dataset 2
+    Checks the response json conforms to the expected schema and includes the expected results (see expected_results).
+    """
+    print(f'test_cohd_covid_io: testing /metadata/domainPairCounts on {cr.server}..... ')
+    json, df = cr.domain_pair_counts(dataset_id=2)
+
+    # Check that the results adhere to the expected schema
+    schema = [_s('dataset_id', int),
+              _s('domain_id_1', str),
+              _s('domain_id_2', str),
+              _s('count', int)]
+    check_results_schema(json, schema)
+
+    # There should be 6 results
+    assert len(json['results']) == 6
+
+    # Spot check a few of the entries against expected values in data set 2
+    expected_results = [
+        {
+            "count": 144303,
+            "dataset_id": 2,
+            "domain_id_1": "Condition",
+            "domain_id_2": "Condition"
+        },
+        {
+          "count": 182128,
+          "dataset_id": 2,
+          "domain_id_1": "Drug",
+          "domain_id_2": "Procedure"
+        }
+    ]
+    check_result_values(json, expected_results)
+    print('...passed')
+
+
+def test_visitCount():
+    """ Check the /metadata/visitCount endpoint for dataset 2
+    Checks the response json conforms to the expected schema and includes the expected results (see expected_results).
+    """
+    print(f'test_cohd_covid_io: testing /metadata/visitCount on {cr.server}..... ')
+    json, df = cr.visit_count(dataset_id=2)
+    # Check that the results adhere to the expected schema
+    schema = [_s('dataset_id', int),
+              _s('count', int)]
+    check_results_schema(json, schema)
+
+    # There should be a single result
+    assert len(json['results']) == 1
+
+    # Spot check a few of the entries against expected values: dataset 3 has 1731858 patients
+    expected_results = [
+        {
+          "count": 314680,
+          "dataset_id": 2
+        }
+    ]
+    check_result_values(json, expected_results)
+    print('...passed')
+
+
+def test_conceptAncestors():
+    """ Check the /omop/conceptAncestors endpoint with concept_id=40184084, vocabulary_id=RxNorm,
+    concept_class_id=Ingredient, and dataset_id=4
+    Checks the response json conforms to the expected schema and includes the expected results (see expected_results).
+    """
+    print(f'test_cohd_covid_io: testing /omop/conceptAncestors on {cr.server}..... ')
+    json, df = cr.concept_ancestors(concept_id=40184084, dataset_id=4, vocabulary_id='RxNorm',
+                                 concept_class_id='Ingredient')
+
+    # Check that the results adhere to the expected schema
+    schema = [_s('ancestor_concept_id', int),
+              _s('concept_class_id', str),
+              _s('concept_code', str),
+              _s('concept_count', int),
+              _s('concept_name', str),
+              _s('domain_id', str),
+              _s('max_levels_of_separation', int),
+              _s('min_levels_of_separation', int),
+              _s('standard_concept', object),  # Nullable string field, can be None
+              _s('vocabulary_id', str)]
+    check_results_schema(json, schema)
+
+    # There should be a single result
+    assert len(json['results']) == 1
+
+    # Spot check a few of the entries against expected values:
+    expected_results = [
+        {
+            "ancestor_concept_id": 1777087,
+            "concept_class_id": "Ingredient",
+            "concept_code": "5521",
+            "concept_count": 1689,
+            "concept_name": "Hydroxychloroquine",
+            "domain_id": "Drug",
+            "max_levels_of_separation": 3,
+            "min_levels_of_separation": 2,
+            "standard_concept": "S",
+            "vocabulary_id": "RxNorm"
+        }
+    ]
+    check_result_values(json, expected_results)
+    print('...passed')
+
+
+def test_conceptDescendants():
+    """ Check the /omop/conceptDescendants endpoint with concept_id=313217 and dataset_id=6
+    Checks the response json conforms to the expected schema and includes the expected results (see expected_results).
+    """
+    print(f'test_cohd_covid_io: testing /omop/conceptDescendants on {cr.server}..... ')
+    json, df = cr.concept_descendants(concept_id=313217, dataset_id=5)
+
+    # Check that the results adhere to the expected schema
+    schema = [_s('concept_class_id', str),
+              _s('concept_code', str),
+              _s('concept_count', int),
+              _s('concept_name', str),
+              _s('descendant_concept_id', int),
+              _s('domain_id', str),
+              _s('max_levels_of_separation', int),
+              _s('min_levels_of_separation', int),
+              _s('standard_concept', object),  # Nullable string field, can be None
+              _s('vocabulary_id', str)]
+    check_results_schema(json, schema)
+
+    # There should be at least 1 result
+    assert len(json['results']) >= 1
+
+    # Spot check a few of the entries against expected values:
+    expected_results = [
+        {
+            "concept_class_id": "Clinical Finding",
+            "concept_code": "49436004",
+            "concept_count": 34622,
+            "concept_name": "Atrial fibrillation",
+            "descendant_concept_id": 313217,
+            "domain_id": "Condition",
+            "max_levels_of_separation": 0,
+            "min_levels_of_separation": 0,
+            "standard_concept": "S",
+            "vocabulary_id": "SNOMED"
+        },
+        {
+            "concept_class_id": "Clinical Finding",
+            "concept_code": "440028005",
+            "concept_count": 12,
+            "concept_name": "Permanent atrial fibrillation",
+            "descendant_concept_id": 4232691,
+            "domain_id": "Condition",
+            "max_levels_of_separation": 1,
+            "min_levels_of_separation": 1,
+            "standard_concept": "S",
+            "vocabulary_id": "SNOMED"
+        }
+    ]
+    check_result_values(json, expected_results)
+    print('...passed')
+
+
+def test_concepts():
+    """ Check the /omop/concepts endpoint with concept_id=192855,2008271
+    Checks the response json conforms to the expected schema and includes the expected results (see expected_results).
+    """
+    print(f'test_cohd_covid_io: testing /omop/concepts on {cr.server}..... ')
+    json, df = cr.concept([192855, 2008271])
+
+    # Check that the results adhere to the expected schema
+    schema = [_s('concept_class_id', str),
+              _s('concept_code', str),
+              _s('concept_id', int),
+              _s('concept_name', str),
+              _s('domain_id', str),
+              _s('vocabulary_id', str)]
+    check_results_schema(json, schema)
+
+    # There should be two results
+    assert len(json['results']) == 2
+
+    # Check that the definitions for concepts 192855 (Cancer in situ of urinary bladder) and 2008271 (Injection or
+    # infusion of cancer chemotherapeutic substance) are returned
+    expected_results = [
+        {
+            "concept_class_id": "Clinical Finding",
+            "concept_code": "92546004",
+            "concept_id": 192855,
+            "concept_name": "Cancer in situ of urinary bladder",
+            "domain_id": "Condition",
+            "vocabulary_id": "SNOMED"
+        },
+        {
+            "concept_class_id": "4-dig billing code",
+            "concept_code": "99.25",
+            "concept_id": 2008271,
+            "concept_name": "Injection or infusion of cancer chemotherapeutic substance",
+            "domain_id": "Procedure",
+            "vocabulary_id": "ICD9Proc"
+        }
+    ]
+    check_result_values(json, expected_results)
+    print('...passed')
+
+
+def test_findConceptIDs():
+    """ Check the /omop/findConceptIDs endpoint. Search for infection condition concepts in dataset 1
+    Checks the response json conforms to the expected schema and includes the expected results (see expected_results).
+    """
+    print(f'test_cohd_covid_io: testing /omop/findConceptIDs on {cr.server}.... ')
+    json, df = cr.find_concept(concept_name='infection', dataset_id=1, domain='Condition', min_count=1)
+
+    # Check that the results adhere to the expected schema
+    schema = [_s('concept_class_id', str),
+              _s('concept_code', str),
+              _s('concept_count', int),
+              _s('concept_id', int),
+              _s('concept_name', str),
+              _s('domain_id', str),
+              _s('vocabulary_id', str)]
+    check_results_schema(json, schema)
+
+    # There should be at least one result
+    assert len(json['results']) >= 1
+
+    # Spot check a few of the entries against expected values:
+    expected_results = [
+        {
+            "concept_class_id": "Clinical Finding",
+            "concept_code": "195742007",
+            "concept_count": 1153,
+            "concept_id": 4307774,
+            "concept_name": "Acute lower respiratory tract infection",
+            "domain_id": "Condition",
+            "vocabulary_id": "SNOMED"
+        }
+    ]
+    check_result_values(json, expected_results)
+    print('...passed')
+
+
+def test_mapFromStandardConceptID():
+    """ Check the /omop/mapFromStandardConceptID endpoint. Get ICD9CM concepts that map to OMOP standard concept 72990
+    (Localized osteoarthrosis uncertain if primary OR secondary)
+    Checks the response json conforms to the expected schema and includes the expected results (see expected_results).
+    """
+    print(f'test_cohd_covid_io: testing /omop/mapFromStandardConceptID on {cr.server}..... ')
+    json, df = cr.map_from_standard_concept_id(concept_id=72990, vocabulary_id='ICD9CM')
+
+    # Check that the results adhere to the expected schema
+    schema = [_s('concept_class_id', str),
+              _s('concept_code', str),
+              _s('concept_id', int),
+              _s('concept_name', str),
+              _s('domain_id', str),
+              _s('standard_concept', object),  # Nullable string field, can be None
+              _s('vocabulary_id', str)]
+    check_results_schema(json, schema)
+
+    # There should be at least one result
+    assert len(json['results']) >= 1
+
+    # Spot check a few of the entries against expected values: 72990 Localized osteoarthrosis uncertain if primary OR
+    # secondary) maps to multiple ICD9CM codes, including 715.32 and 715.33
+    expected_results = [
+        {
+            "concept_class_id": "5-dig billing code",
+            "concept_code": "715.32",
+            "concept_id": 44829196,
+            "concept_name": "Osteoarthrosis, localized, not specified whether primary or secondary, upper arm",
+            "domain_id": "Condition",
+            "standard_concept": None,
+            "vocabulary_id": "ICD9CM"
+        },
+        {
+            "concept_class_id": "5-dig billing code",
+            "concept_code": "715.33",
+            "concept_id": 44828037,
+            "concept_name": "Osteoarthrosis, localized, not specified whether primary or secondary, forearm",
+            "domain_id": "Condition",
+            "standard_concept": None,
+            "vocabulary_id": "ICD9CM"
+        },
+    ]
+    check_result_values(json, expected_results)
+    print('...passed')
+
+
+def test_mapToStandardConceptID():
+    """ Check the /omop/mapToStandardConceptID endpoint. Try mapping from ICD9CM:715.3 (Osteoarthrosis, localized, not
+    specified whether primary or secondary) to OMOP
+    Checks the response json conforms to the expected schema and includes the expected results (see expected_results).
+    """
+    print(f'test_cohd_covid_io: testing /omop/mapToStandardConceptID on {cr.server}..... ')
+    json, df = cr.map_to_standard_concept_id(concept_code='715.3', vocabulary_id='ICD9CM')
+
+    # Check that the results adhere to the expected schema
+    schema = [_s('source_concept_code', str),
+              _s('source_concept_id', int),
+              _s('source_concept_name', str),
+              _s('source_vocabulary_id', str),
+              _s('standard_concept_code', str),
+              _s('standard_concept_id', int),
+              _s('standard_concept_name', str),
+              _s('standard_domain_id', str),
+              _s('standard_vocabulary_id', str)]
+    check_results_schema(json, schema)
+
+    # There should be one result
+    assert len(json['results']) == 1
+
+    # ICD9CM:715.3 (Osteoarthrosis, localized, not specified whether primary or secondary) should map to OMOP:72990
+    # (Localized osteoarthrosis uncertain if primary OR secondary)
+    expected_results = [
+        {
+            "source_concept_code": "715.3",
+            "source_concept_id": 44834979,
+            "source_concept_name": "Osteoarthrosis, localized, not specified whether primary or secondary",
+            "source_vocabulary_id": "ICD9CM",
+            "standard_concept_code": "90860001",
+            "standard_concept_id": 72990,
+            "standard_concept_name": "Localized osteoarthrosis uncertain if primary OR secondary",
+            "standard_domain_id": "Condition",
+            "standard_vocabulary_id": "SNOMED"
+        }
+    ]
+    check_result_values(json, expected_results)
+    print('...passed')
+
+
+def test_vocabularies():
+    """ Check the /omop/vocabularies endpoint to retrieve the list of vocabularies used.
+    Checks the response json conforms to the expected schema and includes the expected results (see expected_results).
+    """
+    print(f'test_cohd_covid_io: testing /omop/vocabularies on {cr.server}..... ')
+    json, df = cr.vocabularies()
+
+    # Check that the results adhere to the expected schema
+    schema = [_s('vocabulary_id', str)]
+    check_results_schema(json, schema)
+
+    # There should be exactly 78 vocabularies
+    assert len(json['results']) == 78
+
+    # Spot check a few of the entries against expected vocabularies:
+    expected_results = [
+        {"vocabulary_id": "ATC"},
+        {"vocabulary_id": "CPT4"},
+        {"vocabulary_id": "HCPCS"},
+        {"vocabulary_id": "ICD10CM"},
+        {"vocabulary_id": "ICD10PCS"},
+        {"vocabulary_id": "ICD9CM"},
+        {"vocabulary_id": "ICD9Proc"},
+        {"vocabulary_id": "LOINC"},
+        {"vocabulary_id": "NDC"},
+        {"vocabulary_id": "NDFRT"},
+        {"vocabulary_id": "PCORNet"},
+        {"vocabulary_id": "RxNorm"},
+        {"vocabulary_id": "SNOMED"}
+    ]
+    check_result_values(json, expected_results)
+    print('...passed')
+
+
+def test_xrefFromOMOP():
+    """ Check the /omop/xrefFromOMOP endpoint. Try mapping from OMOP:192855 (Cancer in situ of urinary bladder) to UMLS
+    with max distance 2.
+    Checks the response json conforms to the expected schema and includes the expected results (see expected_results).
+    """
+    print(f'test_cohd_covid_io: testing /omop/xrefFromOMOP on {cr.server}..... ')
+    json, df = cr.xref_from_omop(concept_id=192855, mapping_targets=['UMLS'], distance=2, local=True, recommend=False)
+
+    # Check that the results adhere to the expected schema
+    schema = [_s('intermediate_omop_concept_code', str),
+              _s('intermediate_omop_concept_id', object),  # Sometimes int, sometimes string when OMOP-UMLS mapping used
+              _s('intermediate_omop_concept_name', str),
+              _s('intermediate_omop_vocabulary_id', str),
+              _s('intermediate_oxo_curie', str),
+              _s('intermediate_oxo_label', str),
+              _s('omop_distance', int),
+              _s('oxo_distance', int),
+              _s('source_omop_concept_code', str),
+              _s('source_omop_concept_id', int),
+              _s('source_omop_concept_name', str),
+              _s('source_omop_vocabulary_id', str),
+              _s('target_curie', str),
+              _s('target_label', str),
+              _s('total_distance', int)]
+    check_results_schema(json, schema)
+
+    # There should be at least one result
+    assert len(json['results']) >= 1
+
+    # Spot check a few of the entries against expected values: OMOP:192855 (Cancer in situ of urinary bladder) should
+    # map to UMLS:C0154091 (Carcinoma in situ of bladder) through a couple different paths
+    expected_results = [
+        {
+            "intermediate_omop_concept_code": "N/A (OMOP-UMLS mapping)",
+            "intermediate_omop_concept_id": "N/A (OMOP-UMLS mapping)",
+            "intermediate_omop_concept_name": "N/A (OMOP-UMLS mapping)",
+            "intermediate_omop_vocabulary_id": "N/A (OMOP-UMLS mapping)",
+            "intermediate_oxo_curie": "N/A (OMOP-UMLS mapping)",
+            "intermediate_oxo_label": "N/A (OMOP-UMLS mapping)",
+            "omop_distance": 1,
+            "oxo_distance": 0,
+            "source_omop_concept_code": "92546004",
+            "source_omop_concept_id": 192855,
+            "source_omop_concept_name": "Cancer in situ of urinary bladder",
+            "source_omop_vocabulary_id": "SNOMED",
+            "target_curie": "UMLS:C0154091",
+            "target_label": "Carcinoma in situ of bladder",
+            "total_distance": 1
+        },
+        {
+            "intermediate_omop_concept_code": "233.7",
+            "intermediate_omop_concept_id": 44824068,
+            "intermediate_omop_concept_name": "Carcinoma in situ of bladder",
+            "intermediate_omop_vocabulary_id": "ICD9CM",
+            "intermediate_oxo_curie": "ICD9CM:233.7",
+            "intermediate_oxo_label": "Carcinoma in situ of bladder",
+            "omop_distance": 1,
+            "oxo_distance": 1,
+            "source_omop_concept_code": "92546004",
+            "source_omop_concept_id": 192855,
+            "source_omop_concept_name": "Cancer in situ of urinary bladder",
+            "source_omop_vocabulary_id": "SNOMED",
+            "target_curie": "UMLS:C0154091",
+            "target_label": "Carcinoma in situ of bladder",
+            "total_distance": 2
+        }
+    ]
+    check_result_values(json, expected_results)
+    print('...passed')
+
+
+def test_xrefToOMOP():
+    """ Check the /omop/xrefToOMOP endpoint. Try to map DOID:8398 (osteoarthritis) to OMOP using the local OxO
+    implementation, recommended mapping, and max distance 2
+    Checks the response json conforms to the expected schema and includes the expected results (see expected_results).
+    """
+    print(f'test_cohd_covid_io: testing /omop/xrefToOMOP on {cr.server}..... ')
+    json, df = cr.xref_to_omop(curie='DOID:8398', distance=2, local=True, recommend=True)
+
+    # Check that the results adhere to the expected schema
+    schema = [_s('intermediate_oxo_id', str),
+              _s('intermediate_oxo_label', str),
+              _s('omop_concept_name', str),
+              _s('omop_distance', int),
+              _s('omop_domain_id', str),
+              _s('omop_standard_concept_id', int),
+              _s('oxo_distance', int),
+              _s('source_oxo_id', str),
+              _s('source_oxo_label', str),
+              _s('total_distance', int)]
+    check_results_schema(json, schema)
+
+    # There should be one result
+    assert len(json['results']) == 1
+
+    # With recommend=True, there should be exactly one mapping from DOID:8398 (osteoarthritis) to OMOP:80180
+    expected_results = [
+        {
+            "intermediate_oxo_id": "SNOMEDCT:396275006",
+            "intermediate_oxo_label": "Osteoarthritis (disorder)",
+            "omop_concept_name": "Osteoarthritis",
+            "omop_distance": 0,
+            "omop_domain_id": "Condition",
+            "omop_standard_concept_id": 80180,
+            "oxo_distance": 2,
+            "source_oxo_id": "DOID:8398",
+            "source_oxo_label": "osteoarthritis",
+            "total_distance": 2
+        }
+    ]
+    check_result_values(json, expected_results)
+    print('...passed')
+
+
+def test_singleConceptFreq():
+    """ Check the /frequencies/singleConceptFreq endpoint. Gets the single concept prevalence for OMOP:4110056 (Chronic
+    obstructive pulmonary disease with acute lower respiratory infection) from dataset 2
+    Checks the response json conforms to the expected schema and includes the expected results (see expected_results).
+    """
+    print(f'test_cohd_covid_io: testing /frequencies/singleConceptFreq on {cr.server}..... ')
+    json, df = cr.concept_frequency(concept_ids=[313217], dataset_id=2)
+
+    # Check that the results adhere to the expected schema
+    schema = [_s('concept_id', int),
+              _s('dataset_id', int),
+              _s('concept_count', int),
+              _s('concept_frequency', float)]
+    check_results_schema(json, schema)
+
+    # There should be one result
+    assert len(json['results']) == 1
+
+    # Check against the known expected count
+    expected_results = [
+        {
+            "concept_count": 26047,
+            "concept_frequency": 0.08277297572136774,
+            "concept_id": 313217,
+            "dataset_id": 2
+        }
+    ]
+    check_result_values(json, expected_results)
+    print('...passed')
+
+
+def test_mostFrequentConcepts():
+    """ Check the /frequencies/mostFrequentConcepts endpoints. Get the most frequent 50 procedures for dataset 1
+    Checks the response json conforms to the expected schema and includes the expected results (see expected_results).
+    """
+    print(f'test_cohd_covid_io: testing /frequencies/mostFrequentConcepts on {cr.server}..... ')
+    json, df = cr.most_frequent_concepts(limit=50, dataset_id=1, domain_id='Procedure')
+
+    # Check that the results adhere to the expected schema
+    schema = [_s('concept_class_id', str),
+              _s('concept_count', int),
+              _s('concept_frequency', float),
+              _s('concept_id', int),
+              _s('concept_name', str),
+              _s('dataset_id', int),
+              _s('domain_id', str),
+              _s('vocabulary_id', str)]
+    check_results_schema(json, schema)
+
+    # There should be exactly 50 results
+    assert len(json['results']) == 50
+
+    # Spot check a few of the entries against expected values:
+    expected_results = [
+        {
+            "concept_class_id": "CPT4",
+            "concept_count": 3853,
+            "concept_frequency": 0.79508873297565,
+            "concept_id": 700360,
+            "concept_name": "Infectious agent detection by nucleic acid (DNA or RNA); severe acute respiratory syndrome coronavirus 2 (SARS-CoV-2) (Coronavirus disease [COVID-19]), amplified probe technique",
+            "dataset_id": 1,
+            "domain_id": "Procedure",
+            "vocabulary_id": "CPT4"
+        },
+        {
+            "concept_class_id": "CPT4",
+            "concept_count": 3365,
+            "concept_frequency": 0.6943871234007429,
+            "concept_id": 725068,
+            "concept_name": "Radiologic examination, chest; single view",
+            "dataset_id": 1,
+            "domain_id": "Procedure",
+            "vocabulary_id": "CPT4"
+        }
+    ]
+    check_result_values(json, expected_results)
+    print('...passed')
+
+
+def test_pairedConceptFreq():
+    """ Check the /frequencies/pairedConceptFreq endpoint. Get the co-occurrence counts for 40184084 (Hydroxychloroquin)
+    and 437663 (Fever) from dataset 1
+    Checks the response json conforms to the expected schema and includes the expected results (see expected_results).
+    """
+    print(f'test_cohd_covid_io: testing /frequencies/pairedConceptFreq on {cr.server}..... ')
+    json, df = cr.paired_concepts_frequency(concept_id_1=40184084, concept_id_2=437663, dataset_id=1)
+
+    # Check that the results adhere to the expected schema
+    schema = [_s('dataset_id', int),
+              _s('concept_id_1', int),
+              _s('concept_id_2', int),
+              _s('concept_count', int),
+              _s('concept_frequency', float)]
+    check_results_schema(json, schema)
+
+    # There should be at least one result
+    assert len(json['results']) >= 1
+
+    # Check against the known expected count:
+    expected_results = [
+        {
+            "concept_count": 717,
+            "concept_frequency": 0.14795707800247626,
+            "concept_id_1": 437663,
+            "concept_id_2": 40184084,
+            "dataset_id": 1
+        }
+    ]
+    check_result_values(json, expected_results)
+    print('...passed')
+
+
+def test_associatedConceptFreq():
+    """ Check the /frequencies/associatedConceptFreq endpoint. Get concepts associated with 40184084 (Fever) from
+    dataset 1
+    Checks the response json conforms to the expected schema and includes the expected results (see expected_results).
+    """
+    print(f'test_cohd_covid_io: testing /frequencies/associatedConceptFreq on {cr.server}..... ')
+    json, df = cr.associated_concepts_freq(concept_id=40184084, dataset_id=1)
+
+    # Check that the results adhere to the expected schema
+    schema = [_s('associated_concept_id', int),
+              _s('associated_concept_name', str),
+              _s('associated_domain_id', str),
+              _s('concept_count', int),
+              _s('concept_frequency', float),
+              _s('concept_id', int),
+              _s('dataset_id', int)]
+    check_results_schema(json, schema)
+
+    # There should be at least one result
+    assert len(json['results']) >= 1
+
+    # Spot check a few of the entries against expected values:
+    expected_results = [
+        {
+            "associated_concept_id": 725068,
+            "associated_concept_name": "Radiologic examination, chest; single view",
+            "associated_domain_id": "Procedure",
+            "concept_count": 1589,
+            "concept_frequency": 0.3278992983904251,
+            "concept_id": 40184084,
+            "dataset_id": 1
+        }
+    ]
+    check_result_values(json, expected_results)
+    print('...passed')
+
+
+def test_associatedConceptDomainFreq():
+    """ Check the /frequencies/associatedConceptDomainFreq endpoint. Get condition concepts associated with 40184084
+    (Fever) from dataset 1
+    Checks the response json conforms to the expected schema and includes the expected results (see expected_results).
+    """
+    print(f'test_cohd_covid_io: testing /frequencies/associatedConceptDomainFreq on {cr.server}..... ')
+    json, df = cr.associated_concept_domain_freq(concept_id=40184084, domain_id='Condition', dataset_id=1)
+
+    # Check that the results adhere to the expected schema
+    schema = [_s('associated_concept_id', int),
+              _s('associated_concept_name', str),
+              _s('associated_domain_id', str),
+              _s('concept_count', int),
+              _s('concept_frequency', float),
+              _s('concept_id', int),
+              _s('dataset_id', int)]
+    check_results_schema(json, schema)
+
+    # There should be at least one result
+    assert len(json['results']) >= 1
+
+    # Spot check a few of the entries against expected values:
+    expected_results = [
+        {
+            "associated_concept_id": 4100065,
+            "associated_concept_name": "Disease due to Coronaviridae",
+            "associated_domain_id": "Condition",
+            "concept_count": 875,
+            "concept_frequency": 0.1805612876599257,
+            "concept_id": 40184084,
+            "dataset_id": 1
+        }
+    ]
+    check_result_values(json, expected_results)
+    print('...passed')
+
+
+def test_chiSquare():
+    """ Check the /association/chiSquare endpoint. Get chi-square results between 40241504 (Dexamethasone phosphate 4
+    MG/ML Injectable Solution) and 46271075 (Acute hypoxemic respiratory failure) from dataset 1
+    Checks the response json conforms to the expected schema and includes the expected results (see expected_results).
+    """
+    print(f'test_cohd_covid_io: testing /association/chiSquare on {cr.server}..... ')
+    json, df = cr.chi_square(concept_id_1=40241504, concept_id_2=46271075, dataset_id=1)
+
+    # Check that the results adhere to the expected schema
+    schema = [_s('chi_square', float),
+              _s('concept_id_1', int),
+              _s('concept_id_2', int),
+              _s('dataset_id', int),
+              _s('n', int),
+              _s('n_c1', int),
+              _s('n_c1_c2', int),
+              _s('n_c1_~c2', int),
+              _s('n_c2', int),
+              _s('n_~c1_c2', int),
+              _s('n_~c1_~c2', int),
+              _s('p-value', float)]
+    check_results_schema(json, schema)
+
+    # There should be one result
+    assert len(json['results']) == 1
+
+    # Chi-square
+    expected_results = [
+        {
+            "adj_p-value": 1,
+            "chi_square": 1.1421935194425,
+            "concept_id_1": 40241504,
+            "concept_id_2": 46271075,
+            "dataset_id": 1,
+            "n": 4846,
+            "n_c1": 164,
+            "n_c1_c2": 20,
+            "n_c1_~c2": 144,
+            "n_c2": 473,
+            "n_~c1_c2": 453,
+            "n_~c1_~c2": 4229,
+            "p-value": 0.28518930254495506
+        }
+    ]
+    check_result_values(json, expected_results)
+    print('...passed')
+
+
+def test_obsExpRatio():
+    """ Check the /association/obsExpRatio endpoint. Get observed-expected frequency ratio between 40241504
+    (Dexamethasone phosphate 4 MG/ML Injectable Solution) and 46271075 (Acute hypoxemic respiratory failure) from
+    dataset 1
+    Checks the response json conforms to the expected schema and includes the expected results (see expected_results).
+    """
+    print(f'test_cohd_covid_io: testing /association/obsExpRatio on {cr.server}..... ')
+    json, df = cr.obs_exp_ratio(concept_id_1=40241504, concept_id_2=46271075, dataset_id=1)
+
+    # Check that the results adhere to the expected schema
+    schema = [_s('concept_id_1', int),
+              _s('concept_id_2', int),
+              _s('dataset_id', int),
+              _s('expected_count', float),
+              _s('ln_ratio', float),
+              _s('observed_count', int)]
+    check_results_schema(json, schema)
+
+    # There should be one result
+    assert len(json['results']) == 1
+
+    # Insulin and type-2 diabetes should be highly associated (high ln_ratio)
+    expected_results = [
+        {
+            "concept_id_1": 40241504,
+            "concept_id_2": 46271075,
+            "confidence_interval": [
+                -0.8271427658843471,
+                0.8104660235164496
+            ],
+            "dataset_id": 1,
+            "expected_count": 16.00742880726372,
+            "ln_ratio": 0.2226793586143306,
+            "observed_count": 20
+        }
+    ]
+    check_result_values(json, expected_results)
+    print('...passed')
+
+
+def test_relativeFrequency():
+    """ Check the /association/relativeFrequency endpoint. Get relative frequency between 40241504 (Dexamethasone
+    phosphate 4 MG/ML Injectable Solution) and conditions from dataset 3
+    Checks the response json conforms to the expected schema and includes the expected results (see expected_results).
+    """
+    print(f'test_cohd_covid_io: testing /association/relativeFrequency on {cr.server}..... ')
+    json, df = cr.relative_frequency(concept_id_1=40241504, domain_id='Condition', dataset_id=3)
+
+    # Check that the results adhere to the expected schema
+    schema = [_s('concept_2_count', int),
+              _s('concept_2_domain', str),
+              _s('concept_2_name', str),
+              _s('concept_id_1', int),
+              _s('concept_id_2', int),
+              _s('concept_pair_count', int),
+              _s('dataset_id', int),
+              _s('relative_frequency', float)]
+    check_results_schema(json, schema)
+
+    # There should be at least one result
+    assert len(json['results']) >= 1
+
+    # Spot check a few of the entries against expected values: 4099217 (Type 2 diabetes mellitus with gangrene) and
+    # 4227657 (Diabetic skin ulcer) should be among the results with high relative frequency
+    expected_results = [
+        {
+            "concept_2_count": 267,
+            "concept_2_domain": "Condition",
+            "concept_2_name": "Hyperkalemia",
+            "concept_id_1": 40241504,
+            "concept_id_2": 434610,
+            "concept_pair_count": 17,
+            "confidence_interval": [
+                0.02258064516129032,
+                0.12389380530973451
+            ],
+            "dataset_id": 3,
+            "relative_frequency": 0.06367041198501873
+        }
+    ]
+    check_result_values(json, expected_results)
+    print('...passed')
+
+
+def test_translator_query():
+    """ Check the /translator/query endpoint. Primarily checks that the major objects adhere to the schema
+    """
+    print(f'test_cohd_covid_io: testing /translator/query on {cr.server}..... ')
+    resp, query = translator_query(node_1_curies=['MONDO:0021113'], node_2_categories=['biolink:Disease'],
+                                   method='obsExpRatio', dataset_id=4, confidence_interval=0.99,
+                                   min_cooccurrence=50, threshold=0.5, max_results=10, local_oxo=False,
+                                   timeout=300)
+    print(query)
+
+    # Expect HTTP 200 status response
+    assert resp.status_code == 200, 'Expected an HTTP 200 status response code' \
+                                    f'Received {resp.status_code}: {resp.text}'
+
+    # Use the Reasoner Validator Python package to validate against Reasoner Standard API
+    json = resp.json()
+    validate_trapi(json, "Response")
+
+    # There should be at least 1 result
+    assert len(json['message']['results']) > 0, _print_trapi_log(json)
+
+    print('...passed')